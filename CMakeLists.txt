--- conflicted
+++ resolved
@@ -926,12 +926,8 @@
 
 if(WITH_TESTS)
   set(TESTS
-<<<<<<< HEAD
-        table/block_based_table_builder_test.cc
+          table/block_based_table_builder_ttl_test.cc
           db/db_impl_gc_ttl_test.cc
-=======
-        table/block_based_table_builder_ttl_test.cc
->>>>>>> 7a84659f
   )
 
   if(WITH_LIBRADOS)
