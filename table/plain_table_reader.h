--- conflicted
+++ resolved
@@ -50,7 +50,7 @@
   uint32_t data_end_offset;
   std::unique_ptr<RandomAccessFileReader> file;
 
-  PlainTableReaderFileInfo(unique_ptr<RandomAccessFileReader>&& _file,
+  PlainTableReaderFileInfo(std::unique_ptr<RandomAccessFileReader>&& _file,
                            const EnvOptions& storage_options,
                            uint32_t _data_size_offset)
       : is_mmap_mode(storage_options.use_mmap_reads),
@@ -71,14 +71,9 @@
   static Status Open(const ImmutableCFOptions& ioptions,
                      const EnvOptions& env_options,
                      const InternalKeyComparator& internal_comparator,
-<<<<<<< HEAD
-                     unique_ptr<RandomAccessFileReader>&& file,
+                     std::unique_ptr<RandomAccessFileReader>&& file,
                      uint64_t file_number, uint64_t file_size,
-                     unique_ptr<TableReader>* table,
-=======
-                     std::unique_ptr<RandomAccessFileReader>&& file,
-                     uint64_t file_size, std::unique_ptr<TableReader>* table,
->>>>>>> 641fae60
+                     std::unique_ptr<TableReader>* table,
                      const int bloom_bits_per_key, double hash_table_ratio,
                      size_t index_sparseness, size_t huge_page_tlb_size,
                      bool full_scan_mode,
