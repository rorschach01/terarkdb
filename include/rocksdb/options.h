--- conflicted
+++ resolved
@@ -547,11 +547,7 @@
   int max_background_jobs = 2;
 
   // Max task per BG threads
-<<<<<<< HEAD
-  // valid [1 , 8]
-=======
   // valid [1 , 4]
->>>>>>> 768acaa9
   int max_task_per_thread = 1;
 
   // NOT SUPPORTED ANYMORE: RocksDB automatically decides this based on the
