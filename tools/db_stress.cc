//  Copyright (c) 2013, Facebook, Inc.  All rights reserved.
//  This source code is licensed under the BSD-style license found in the
//  LICENSE file in the root directory of this source tree. An additional grant
//  of patent rights can be found in the PATENTS file in the same directory.
//
// Copyright (c) 2011 The LevelDB Authors. All rights reserved.
// Use of this source code is governed by a BSD-style license that can be
// found in the LICENSE file. See the AUTHORS file for names of contributors.
//
// The test uses an array to compare against values written to the database.
// Keys written to the array are in 1:1 correspondence to the actual values in
// the database according to the formula in the function GenerateValue.

// Space is reserved in the array from 0 to FLAGS_max_key and values are
// randomly written/deleted/read from those positions. During verification we
// compare all the positions in the array. To shorten/elongate the running
// time, you could change the settings: FLAGS_max_key, FLAGS_ops_per_thread,
// (sometimes also FLAGS_threads).
//
// NOTE that if FLAGS_test_batches_snapshots is set, the test will have
// different behavior. See comment of the flag for details.

#include <sys/types.h>
#include <stdio.h>
#include <stdlib.h>
#include <gflags/gflags.h>
#include "db/db_impl.h"
#include "db/version_set.h"
#include "rocksdb/statistics.h"
#include "rocksdb/cache.h"
#include "utilities/utility_db.h"
#include "rocksdb/env.h"
#include "rocksdb/write_batch.h"
#include "rocksdb/slice.h"
#include "rocksdb/slice_transform.h"
#include "rocksdb/statistics.h"
#include "port/port.h"
#include "util/coding.h"
#include "util/crc32c.h"
#include "util/histogram.h"
#include "util/mutexlock.h"
#include "util/random.h"
#include "util/testutil.h"
#include "util/logging.h"
#include "utilities/ttl/db_ttl.h"
#include "hdfs/env_hdfs.h"
#include "utilities/merge_operators.h"

static const long KB = 1024;


static bool ValidateUint32Range(const char* flagname, uint64_t value) {
  if (value > std::numeric_limits<uint32_t>::max()) {
    fprintf(stderr,
            "Invalid value for --%s: %lu, overflow\n",
            flagname,
            (unsigned long)value);
    return false;
  }
  return true;
}
DEFINE_uint64(seed, 2341234, "Seed for PRNG");
static const bool FLAGS_seed_dummy __attribute__((unused)) =
    google::RegisterFlagValidator(&FLAGS_seed, &ValidateUint32Range);

DEFINE_int64(max_key, 1 * KB* KB,
             "Max number of key/values to place in database");

DEFINE_int32(column_families, 10, "Number of column families");

DEFINE_bool(test_batches_snapshots, false,
            "If set, the test uses MultiGet(), Multiut() and MultiDelete()"
            " which read/write/delete multiple keys in a batch. In this mode,"
            " we do not verify db content by comparing the content with the "
            "pre-allocated array. Instead, we do partial verification inside"
            " MultiGet() by checking various values in a batch. Benefit of"
            " this mode:\n"
            "\t(a) No need to acquire mutexes during writes (less cache "
            "flushes in multi-core leading to speed up)\n"
            "\t(b) No long validation at the end (more speed up)\n"
            "\t(c) Test snapshot and atomicity of batch writes");

DEFINE_int32(threads, 32, "Number of concurrent threads to run.");

DEFINE_int32(ttl, -1,
             "Opens the db with this ttl value if this is not -1. "
             "Carefully specify a large value such that verifications on "
             "deleted values don't fail");

DEFINE_int32(value_size_mult, 8,
             "Size of value will be this number times rand_int(1,3) bytes");

DEFINE_bool(verify_before_write, false, "Verify before write");

DEFINE_bool(histogram, false, "Print histogram of operation timings");

DEFINE_bool(destroy_db_initially, true,
            "Destroys the database dir before start if this is true");

DEFINE_bool (verbose, false, "Verbose");

DEFINE_int32(write_buffer_size, rocksdb::Options().write_buffer_size,
             "Number of bytes to buffer in memtable before compacting");

DEFINE_int32(max_write_buffer_number,
             rocksdb::Options().max_write_buffer_number,
             "The number of in-memory memtables. "
             "Each memtable is of size FLAGS_write_buffer_size.");

DEFINE_int32(min_write_buffer_number_to_merge,
             rocksdb::Options().min_write_buffer_number_to_merge,
             "The minimum number of write buffers that will be merged together "
             "before writing to storage. This is cheap because it is an "
             "in-memory merge. If this feature is not enabled, then all these "
             "write buffers are flushed to L0 as separate files and this "
             "increases read amplification because a get request has to check "
             "in all of these files. Also, an in-memory merge may result in "
             "writing less data to storage if there are duplicate records in"
             " each of these individual write buffers.");

DEFINE_int32(open_files, rocksdb::Options().max_open_files,
             "Maximum number of files to keep open at the same time "
             "(use default if == 0)");

DEFINE_int64(compressed_cache_size, -1,
             "Number of bytes to use as a cache of compressed data."
             " Negative means use default settings.");

DEFINE_int32(compaction_style, rocksdb::Options().compaction_style, "");

DEFINE_int32(level0_file_num_compaction_trigger,
             rocksdb::Options().level0_file_num_compaction_trigger,
             "Level0 compaction start trigger");

DEFINE_int32(level0_slowdown_writes_trigger,
             rocksdb::Options().level0_slowdown_writes_trigger,
             "Number of files in level-0 that will slow down writes");

DEFINE_int32(level0_stop_writes_trigger,
             rocksdb::Options().level0_stop_writes_trigger,
             "Number of files in level-0 that will trigger put stop.");

DEFINE_int32(block_size, rocksdb::Options().block_size,
             "Number of bytes in a block.");

DEFINE_int32(max_background_compactions,
             rocksdb::Options().max_background_compactions,
             "The maximum number of concurrent background compactions "
             "that can occur in parallel.");

DEFINE_int32(max_background_flushes, rocksdb::Options().max_background_flushes,
             "The maximum number of concurrent background flushes "
             "that can occur in parallel.");

DEFINE_int32(universal_size_ratio, 0, "The ratio of file sizes that trigger"
             " compaction in universal style");

DEFINE_int32(universal_min_merge_width, 0, "The minimum number of files to "
             "compact in universal style compaction");

DEFINE_int32(universal_max_merge_width, 0, "The max number of files to compact"
             " in universal style compaction");

DEFINE_int32(universal_max_size_amplification_percent, 0,
             "The max size amplification for universal style compaction");

DEFINE_int32(clear_column_family_one_in, 1000000,
             "With a chance of 1/N, delete a column family and then recreate "
             "it again. If N == 0, never drop/create column families. "
             "When test_batches_snapshots is true, this flag has no effect");

DEFINE_int64(cache_size, 2 * KB * KB * KB,
             "Number of bytes to use as a cache of uncompressed data.");

static bool ValidateInt32Positive(const char* flagname, int32_t value) {
  if (value < 0) {
    fprintf(stderr, "Invalid value for --%s: %d, must be >=0\n",
            flagname, value);
    return false;
  }
  return true;
}
DEFINE_int32(reopen, 10, "Number of times database reopens");
static const bool FLAGS_reopen_dummy __attribute__((unused)) =
    google::RegisterFlagValidator(&FLAGS_reopen, &ValidateInt32Positive);

DEFINE_int32(bloom_bits, 10, "Bloom filter bits per key. "
             "Negative means use default settings.");

DEFINE_string(db, "", "Use the db with the following name.");

DEFINE_bool(verify_checksum, false,
            "Verify checksum for every block read from storage");

DEFINE_bool(mmap_read, rocksdb::EnvOptions().use_mmap_reads,
            "Allow reads to occur via mmap-ing files");

// Database statistics
static std::shared_ptr<rocksdb::Statistics> dbstats;
DEFINE_bool(statistics, false, "Create database statistics");

DEFINE_bool(sync, false, "Sync all writes to disk");

DEFINE_bool(disable_data_sync, false,
            "If true, do not wait until data is synced to disk.");

DEFINE_bool(use_fsync, false, "If true, issue fsync instead of fdatasync");

DEFINE_int32(kill_random_test, 0,
             "If non-zero, kill at various points in source code with "
             "probability 1/this");
static const bool FLAGS_kill_random_test_dummy __attribute__((unused)) =
    google::RegisterFlagValidator(&FLAGS_kill_random_test,
                                  &ValidateInt32Positive);
extern int rocksdb_kill_odds;

DEFINE_bool(disable_wal, false, "If true, do not write WAL for write.");

DEFINE_int32(target_file_size_base, 64 * KB,
             "Target level-1 file size for compaction");

DEFINE_int32(target_file_size_multiplier, 1,
             "A multiplier to compute targe level-N file size (N >= 2)");

DEFINE_uint64(max_bytes_for_level_base, 256 * KB, "Max bytes for level-1");

DEFINE_int32(max_bytes_for_level_multiplier, 2,
             "A multiplier to compute max bytes for level-N (N >= 2)");

static bool ValidateInt32Percent(const char* flagname, int32_t value) {
  if (value < 0 || value>100) {
    fprintf(stderr, "Invalid value for --%s: %d, 0<= pct <=100 \n",
            flagname, value);
    return false;
  }
  return true;
}
DEFINE_int32(readpercent, 10,
             "Ratio of reads to total workload (expressed as a percentage)");
static const bool FLAGS_readpercent_dummy __attribute__((unused)) =
    google::RegisterFlagValidator(&FLAGS_readpercent, &ValidateInt32Percent);

DEFINE_int32(prefixpercent, 20,
             "Ratio of prefix iterators to total workload (expressed as a"
             " percentage)");
static const bool FLAGS_prefixpercent_dummy __attribute__((unused)) =
    google::RegisterFlagValidator(&FLAGS_prefixpercent, &ValidateInt32Percent);

DEFINE_int32(writepercent, 45,
             " Ratio of deletes to total workload (expressed as a percentage)");
static const bool FLAGS_writepercent_dummy __attribute__((unused)) =
    google::RegisterFlagValidator(&FLAGS_writepercent, &ValidateInt32Percent);

DEFINE_int32(delpercent, 15,
             "Ratio of deletes to total workload (expressed as a percentage)");
static const bool FLAGS_delpercent_dummy __attribute__((unused)) =
    google::RegisterFlagValidator(&FLAGS_delpercent, &ValidateInt32Percent);

DEFINE_int32(iterpercent, 10, "Ratio of iterations to total workload"
             " (expressed as a percentage)");
static const bool FLAGS_iterpercent_dummy __attribute__((unused)) =
    google::RegisterFlagValidator(&FLAGS_iterpercent, &ValidateInt32Percent);

DEFINE_uint64(num_iterations, 10, "Number of iterations per MultiIterate run");
static const bool FLAGS_num_iterations_dummy __attribute__((unused)) =
    google::RegisterFlagValidator(&FLAGS_num_iterations, &ValidateUint32Range);

DEFINE_bool(disable_seek_compaction, false,
            "Option to disable compation triggered by read.");

enum rocksdb::CompressionType StringToCompressionType(const char* ctype) {
  assert(ctype);

  if (!strcasecmp(ctype, "none"))
    return rocksdb::kNoCompression;
  else if (!strcasecmp(ctype, "snappy"))
    return rocksdb::kSnappyCompression;
  else if (!strcasecmp(ctype, "zlib"))
    return rocksdb::kZlibCompression;
  else if (!strcasecmp(ctype, "bzip2"))
    return rocksdb::kBZip2Compression;
  else if (!strcasecmp(ctype, "lz4"))
    return rocksdb::kLZ4Compression;
  else if (!strcasecmp(ctype, "lz4hc"))
    return rocksdb::kLZ4HCCompression;

  fprintf(stdout, "Cannot parse compression type '%s'\n", ctype);
  return rocksdb::kSnappyCompression; //default value
}
DEFINE_string(compression_type, "snappy",
              "Algorithm to use to compress the database");
static enum rocksdb::CompressionType FLAGS_compression_type_e =
    rocksdb::kSnappyCompression;

DEFINE_string(hdfs, "", "Name of hdfs environment");
// posix or hdfs environment
static rocksdb::Env* FLAGS_env = rocksdb::Env::Default();

DEFINE_uint64(ops_per_thread, 1200000, "Number of operations per thread.");
static const bool FLAGS_ops_per_thread_dummy __attribute__((unused)) =
    google::RegisterFlagValidator(&FLAGS_ops_per_thread, &ValidateUint32Range);

DEFINE_uint64(log2_keys_per_lock, 2, "Log2 of number of keys per lock");
static const bool FLAGS_log2_keys_per_lock_dummy __attribute__((unused)) =
    google::RegisterFlagValidator(&FLAGS_log2_keys_per_lock,
                                  &ValidateUint32Range);

DEFINE_int32(purge_redundant_percent, 50,
             "Percentage of times we want to purge redundant keys in memory "
             "before flushing");
static const bool FLAGS_purge_redundant_percent_dummy __attribute__((unused)) =
    google::RegisterFlagValidator(&FLAGS_purge_redundant_percent,
                                  &ValidateInt32Percent);

DEFINE_bool(filter_deletes, false, "On true, deletes use KeyMayExist to drop"
            " the delete if key not present");

enum RepFactory {
  kSkipList,
  kHashSkipList,
  kVectorRep
};
enum RepFactory StringToRepFactory(const char* ctype) {
  assert(ctype);

  if (!strcasecmp(ctype, "skip_list"))
    return kSkipList;
  else if (!strcasecmp(ctype, "prefix_hash"))
    return kHashSkipList;
  else if (!strcasecmp(ctype, "vector"))
    return kVectorRep;

  fprintf(stdout, "Cannot parse memreptable %s\n", ctype);
  return kSkipList;
}
static enum RepFactory FLAGS_rep_factory;
DEFINE_string(memtablerep, "prefix_hash", "");

static bool ValidatePrefixSize(const char* flagname, int32_t value) {
  if (value < 0 || value > 8) {
    fprintf(stderr, "Invalid value for --%s: %d. 0 <= PrefixSize <= 8\n",
            flagname, value);
    return false;
  }
  return true;
}
DEFINE_int32(prefix_size, 7, "Control the prefix size for HashSkipListRep");
static const bool FLAGS_prefix_size_dummy =
  google::RegisterFlagValidator(&FLAGS_prefix_size, &ValidatePrefixSize);

DEFINE_bool(use_merge, false, "On true, replaces all writes with a Merge "
            "that behaves like a Put");


namespace rocksdb {

// convert long to a big-endian slice key
static std::string Key(long val) {
  std::string little_endian_key;
  std::string big_endian_key;
  PutFixed64(&little_endian_key, val);
  assert(little_endian_key.size() == sizeof(val));
  big_endian_key.resize(sizeof(val));
  for (int i=0; i<(int)sizeof(val); i++) {
    big_endian_key[i] = little_endian_key[sizeof(val) - 1 - i];
  }
  return big_endian_key;
}

class StressTest;
namespace {

class Stats {
 private:
  double start_;
  double finish_;
  double seconds_;
  long done_;
  long gets_;
  long prefixes_;
  long writes_;
  long deletes_;
  long iterator_size_sums_;
  long founds_;
  long iterations_;
  long errors_;
  int next_report_;
  size_t bytes_;
  double last_op_finish_;
  HistogramImpl hist_;

 public:
  Stats() { }

  void Start() {
    next_report_ = 100;
    hist_.Clear();
    done_ = 0;
    gets_ = 0;
    prefixes_ = 0;
    writes_ = 0;
    deletes_ = 0;
    iterator_size_sums_ = 0;
    founds_ = 0;
    iterations_ = 0;
    errors_ = 0;
    bytes_ = 0;
    seconds_ = 0;
    start_ = FLAGS_env->NowMicros();
    last_op_finish_ = start_;
    finish_ = start_;
  }

  void Merge(const Stats& other) {
    hist_.Merge(other.hist_);
    done_ += other.done_;
    gets_ += other.gets_;
    prefixes_ += other.prefixes_;
    writes_ += other.writes_;
    deletes_ += other.deletes_;
    iterator_size_sums_ += other.iterator_size_sums_;
    founds_ += other.founds_;
    iterations_ += other.iterations_;
    errors_ += other.errors_;
    bytes_ += other.bytes_;
    seconds_ += other.seconds_;
    if (other.start_ < start_) start_ = other.start_;
    if (other.finish_ > finish_) finish_ = other.finish_;
  }

  void Stop() {
    finish_ = FLAGS_env->NowMicros();
    seconds_ = (finish_ - start_) * 1e-6;
  }

  void FinishedSingleOp() {
    if (FLAGS_histogram) {
      double now = FLAGS_env->NowMicros();
      double micros = now - last_op_finish_;
      hist_.Add(micros);
      if (micros > 20000) {
        fprintf(stdout, "long op: %.1f micros%30s\r", micros, "");
      }
      last_op_finish_ = now;
    }

    done_++;
    if (done_ >= next_report_) {
      if      (next_report_ < 1000)   next_report_ += 100;
      else if (next_report_ < 5000)   next_report_ += 500;
      else if (next_report_ < 10000)  next_report_ += 1000;
      else if (next_report_ < 50000)  next_report_ += 5000;
      else if (next_report_ < 100000) next_report_ += 10000;
      else if (next_report_ < 500000) next_report_ += 50000;
      else                            next_report_ += 100000;
      fprintf(stdout, "... finished %ld ops%30s\r", done_, "");
    }
  }

  void AddBytesForWrites(int nwrites, size_t nbytes) {
    writes_ += nwrites;
    bytes_ += nbytes;
  }

  void AddGets(int ngets, int nfounds) {
    founds_ += nfounds;
    gets_ += ngets;
  }

  void AddPrefixes(int nprefixes, int count) {
    prefixes_ += nprefixes;
    iterator_size_sums_ += count;
  }

  void AddIterations(int n) {
    iterations_ += n;
  }

  void AddDeletes(int n) {
    deletes_ += n;
  }

  void AddErrors(int n) {
    errors_ += n;
  }

  void Report(const char* name) {
    std::string extra;
    if (bytes_ < 1 || done_ < 1) {
      fprintf(stderr, "No writes or ops?\n");
      return;
    }

    double elapsed = (finish_ - start_) * 1e-6;
    double bytes_mb = bytes_ / 1048576.0;
    double rate = bytes_mb / elapsed;
    double throughput = (double)done_/elapsed;

    fprintf(stdout, "%-12s: ", name);
    fprintf(stdout, "%.3f micros/op %ld ops/sec\n",
            seconds_ * 1e6 / done_, (long)throughput);
    fprintf(stdout, "%-12s: Wrote %.2f MB (%.2f MB/sec) (%ld%% of %ld ops)\n",
            "", bytes_mb, rate, (100*writes_)/done_, done_);
    fprintf(stdout, "%-12s: Wrote %ld times\n", "", writes_);
    fprintf(stdout, "%-12s: Deleted %ld times\n", "", deletes_);
    fprintf(stdout, "%-12s: %ld read and %ld found the key\n", "",
            gets_, founds_);
    fprintf(stdout, "%-12s: Prefix scanned %ld times\n", "", prefixes_);
    fprintf(stdout, "%-12s: Iterator size sum is %ld\n", "",
            iterator_size_sums_);
    fprintf(stdout, "%-12s: Iterated %ld times\n", "", iterations_);
    fprintf(stdout, "%-12s: Got errors %ld times\n", "", errors_);

    if (FLAGS_histogram) {
      fprintf(stdout, "Microseconds per op:\n%s\n", hist_.ToString().c_str());
    }
    fflush(stdout);
  }
};

// State shared by all concurrent executions of the same benchmark.
class SharedState {
 public:
  static const uint32_t SENTINEL;

  explicit SharedState(StressTest* stress_test) :
      cv_(&mu_),
      seed_(FLAGS_seed),
      max_key_(FLAGS_max_key),
      log2_keys_per_lock_(FLAGS_log2_keys_per_lock),
      num_threads_(FLAGS_threads),
      num_initialized_(0),
      num_populated_(0),
      vote_reopen_(0),
      num_done_(0),
      start_(false),
      start_verify_(false),
      stress_test_(stress_test) {
    if (FLAGS_test_batches_snapshots) {
      fprintf(stdout, "No lock creation because test_batches_snapshots set\n");
      return;
    }
    values_.resize(FLAGS_column_families);

    for (int i = 0; i < FLAGS_column_families; ++i) {
      values_[i] = std::vector<uint32_t>(max_key_, SENTINEL);
    }

    long num_locks = (max_key_ >> log2_keys_per_lock_);
    if (max_key_ & ((1 << log2_keys_per_lock_) - 1)) {
      num_locks++;
    }
    fprintf(stdout, "Creating %ld locks\n", num_locks * FLAGS_column_families);
    key_locks_.resize(FLAGS_column_families);
    for (int i = 0; i < FLAGS_column_families; ++i) {
      key_locks_[i] = std::vector<port::Mutex>(num_locks);
    }
  }

  ~SharedState() {}

  port::Mutex* GetMutex() {
    return &mu_;
  }

  port::CondVar* GetCondVar() {
    return &cv_;
  }

  StressTest* GetStressTest() const {
    return stress_test_;
  }

  long GetMaxKey() const {
    return max_key_;
  }

  uint32_t GetNumThreads() const {
    return num_threads_;
  }

  void IncInitialized() {
    num_initialized_++;
  }

  void IncOperated() {
    num_populated_++;
  }

  void IncDone() {
    num_done_++;
  }

  void IncVotedReopen() {
    vote_reopen_ = (vote_reopen_ + 1) % num_threads_;
  }

  bool AllInitialized() const {
    return num_initialized_ >= num_threads_;
  }

  bool AllOperated() const {
    return num_populated_ >= num_threads_;
  }

  bool AllDone() const {
    return num_done_ >= num_threads_;
  }

  bool AllVotedReopen() {
    return (vote_reopen_ == 0);
  }

  void SetStart() {
    start_ = true;
  }

  void SetStartVerify() {
    start_verify_ = true;
  }

  bool Started() const {
    return start_;
  }

  bool VerifyStarted() const {
    return start_verify_;
  }

  port::Mutex* GetMutexForKey(int cf, long key) {
    return &key_locks_[cf][key >> log2_keys_per_lock_];
  }

  void LockColumnFamily(int cf) {
    for (auto& mutex : key_locks_[cf]) {
      mutex.Lock();
    }
  }

  void UnlockColumnFamily(int cf) {
    for (auto& mutex : key_locks_[cf]) {
      mutex.Unlock();
    }
  }

  void ClearColumnFamily(int cf) {
    std::fill(values_[cf].begin(), values_[cf].end(), SENTINEL);
  }

  void Put(int cf, long key, uint32_t value_base) {
    values_[cf][key] = value_base;
  }

  uint32_t Get(int cf, long key) const { return values_[cf][key]; }

  void Delete(int cf, long key) { values_[cf][key] = SENTINEL; }

  uint32_t GetSeed() const { return seed_; }

 private:
  port::Mutex mu_;
  port::CondVar cv_;
  const uint32_t seed_;
  const long max_key_;
  const uint32_t log2_keys_per_lock_;
  const int num_threads_;
  long num_initialized_;
  long num_populated_;
  long vote_reopen_;
  long num_done_;
  bool start_;
  bool start_verify_;
  StressTest* stress_test_;

  std::vector<std::vector<uint32_t>> values_;
  std::vector<std::vector<port::Mutex>> key_locks_;
};

const uint32_t SharedState::SENTINEL = 0xffffffff;

// Per-thread state for concurrent executions of the same benchmark.
struct ThreadState {
  uint32_t tid; // 0..n-1
  Random rand;  // Has different seeds for different threads
  SharedState* shared;
  Stats stats;

  ThreadState(uint32_t index, SharedState *shared)
      : tid(index),
        rand(1000 + index + shared->GetSeed()),
        shared(shared) {
  }
};

}  // namespace

class StressTest {
 public:
  StressTest()
      : cache_(NewLRUCache(FLAGS_cache_size)),
        compressed_cache_(FLAGS_compressed_cache_size >= 0
                              ? NewLRUCache(FLAGS_compressed_cache_size)
                              : nullptr),
        filter_policy_(FLAGS_bloom_bits >= 0
                           ? NewBloomFilterPolicy(FLAGS_bloom_bits)
                           : nullptr),
        db_(nullptr),
        new_column_family_name_(0),
        num_times_reopened_(0) {
    if (FLAGS_destroy_db_initially) {
      std::vector<std::string> files;
      FLAGS_env->GetChildren(FLAGS_db, &files);
      for (unsigned int i = 0; i < files.size(); i++) {
        if (Slice(files[i]).starts_with("heap-")) {
          FLAGS_env->DeleteFile(FLAGS_db + "/" + files[i]);
        }
      }
      DestroyDB(FLAGS_db, Options());
    }
  }

  ~StressTest() {
    for (auto cf : column_families_) {
      delete cf;
    }
    column_families_.clear();
    delete db_;
    delete filter_policy_;
  }

  void Run() {
    PrintEnv();
    Open();
    SharedState shared(this);
    uint32_t n = shared.GetNumThreads();

    std::vector<ThreadState*> threads(n);
    for (uint32_t i = 0; i < n; i++) {
      threads[i] = new ThreadState(i, &shared);
      FLAGS_env->StartThread(ThreadBody, threads[i]);
    }
    // Each thread goes through the following states:
    // initializing -> wait for others to init -> read/populate/depopulate
    // wait for others to operate -> verify -> done

    {
      MutexLock l(shared.GetMutex());
      while (!shared.AllInitialized()) {
        shared.GetCondVar()->Wait();
      }

      double now = FLAGS_env->NowMicros();
      fprintf(stdout, "%s Starting database operations\n",
              FLAGS_env->TimeToString((uint64_t) now/1000000).c_str());

      shared.SetStart();
      shared.GetCondVar()->SignalAll();
      while (!shared.AllOperated()) {
        shared.GetCondVar()->Wait();
      }

      now = FLAGS_env->NowMicros();
      if (FLAGS_test_batches_snapshots) {
        fprintf(stdout, "%s Limited verification already done during gets\n",
                FLAGS_env->TimeToString((uint64_t) now/1000000).c_str());
      } else {
        fprintf(stdout, "%s Starting verification\n",
                FLAGS_env->TimeToString((uint64_t) now/1000000).c_str());
      }

      shared.SetStartVerify();
      shared.GetCondVar()->SignalAll();
      while (!shared.AllDone()) {
        shared.GetCondVar()->Wait();
      }
    }

    for (unsigned int i = 1; i < n; i++) {
      threads[0]->stats.Merge(threads[i]->stats);
    }
    threads[0]->stats.Report("Stress Test");

    for (unsigned int i = 0; i < n; i++) {
      delete threads[i];
      threads[i] = nullptr;
    }
    double now = FLAGS_env->NowMicros();
    if (!FLAGS_test_batches_snapshots) {
      fprintf(stdout, "%s Verification successful\n",
              FLAGS_env->TimeToString((uint64_t) now/1000000).c_str());
    }
    PrintStatistics();
  }

 private:

  static void ThreadBody(void* v) {
    ThreadState* thread = reinterpret_cast<ThreadState*>(v);
    SharedState* shared = thread->shared;

    {
      MutexLock l(shared->GetMutex());
      shared->IncInitialized();
      if (shared->AllInitialized()) {
        shared->GetCondVar()->SignalAll();
      }
      while (!shared->Started()) {
        shared->GetCondVar()->Wait();
      }
    }
    thread->shared->GetStressTest()->OperateDb(thread);

    {
      MutexLock l(shared->GetMutex());
      shared->IncOperated();
      if (shared->AllOperated()) {
        shared->GetCondVar()->SignalAll();
      }
      while (!shared->VerifyStarted()) {
        shared->GetCondVar()->Wait();
      }
    }

    if (!FLAGS_test_batches_snapshots) {
      thread->shared->GetStressTest()->VerifyDb(thread);
    }

    {
      MutexLock l(shared->GetMutex());
      shared->IncDone();
      if (shared->AllDone()) {
        shared->GetCondVar()->SignalAll();
      }
    }

  }

  // Given a key K and value V, this puts ("0"+K, "0"+V), ("1"+K, "1"+V), ...
  // ("9"+K, "9"+V) in DB atomically i.e in a single batch.
  // Also refer MultiGet.
  Status MultiPut(ThreadState* thread, const WriteOptions& writeoptions,
                  ColumnFamilyHandle* column_family, const Slice& key,
                  const Slice& value, size_t sz) {
    std::string keys[10] = {"9", "8", "7", "6", "5",
                            "4", "3", "2", "1", "0"};
    std::string values[10] = {"9", "8", "7", "6", "5",
                              "4", "3", "2", "1", "0"};
    Slice value_slices[10];
    WriteBatch batch;
    Status s;
    for (int i = 0; i < 10; i++) {
      keys[i] += key.ToString();
      values[i] += value.ToString();
      value_slices[i] = values[i];
      if (FLAGS_use_merge) {
        batch.Merge(column_family, keys[i], value_slices[i]);
      } else {
        batch.Put(column_family, keys[i], value_slices[i]);
      }
    }

    s = db_->Write(writeoptions, &batch);
    if (!s.ok()) {
      fprintf(stderr, "multiput error: %s\n", s.ToString().c_str());
      thread->stats.AddErrors(1);
    } else {
      // we did 10 writes each of size sz + 1
      thread->stats.AddBytesForWrites(10, (sz + 1) * 10);
    }

    return s;
  }

  // Given a key K, this deletes ("0"+K), ("1"+K),... ("9"+K)
  // in DB atomically i.e in a single batch. Also refer MultiGet.
  Status MultiDelete(ThreadState* thread, const WriteOptions& writeoptions,
                     ColumnFamilyHandle* column_family, const Slice& key) {
    std::string keys[10] = {"9", "7", "5", "3", "1",
                            "8", "6", "4", "2", "0"};

    WriteBatch batch;
    Status s;
    for (int i = 0; i < 10; i++) {
      keys[i] += key.ToString();
      batch.Delete(column_family, keys[i]);
    }

    s = db_->Write(writeoptions, &batch);
    if (!s.ok()) {
      fprintf(stderr, "multidelete error: %s\n", s.ToString().c_str());
      thread->stats.AddErrors(1);
    } else {
      thread->stats.AddDeletes(10);
    }

    return s;
  }

  // Given a key K, this gets values for "0"+K, "1"+K,..."9"+K
  // in the same snapshot, and verifies that all the values are of the form
  // "0"+V, "1"+V,..."9"+V.
  // ASSUMES that MultiPut was used to put (K, V) into the DB.
  Status MultiGet(ThreadState* thread, const ReadOptions& readoptions,
                  ColumnFamilyHandle* column_family, const Slice& key,
                  std::string* value) {
    std::string keys[10] = {"0", "1", "2", "3", "4", "5", "6", "7", "8", "9"};
    Slice key_slices[10];
    std::string values[10];
    ReadOptions readoptionscopy = readoptions;
    readoptionscopy.snapshot = db_->GetSnapshot();
    Status s;
    for (int i = 0; i < 10; i++) {
      keys[i] += key.ToString();
      key_slices[i] = keys[i];
      s = db_->Get(readoptionscopy, column_family, key_slices[i], value);
      if (!s.ok() && !s.IsNotFound()) {
        fprintf(stderr, "get error: %s\n", s.ToString().c_str());
        values[i] = "";
        thread->stats.AddErrors(1);
        // we continue after error rather than exiting so that we can
        // find more errors if any
      } else if (s.IsNotFound()) {
        values[i] = "";
        thread->stats.AddGets(1, 0);
      } else {
        values[i] = *value;

        char expected_prefix = (keys[i])[0];
        char actual_prefix = (values[i])[0];
        if (actual_prefix != expected_prefix) {
          fprintf(stderr, "error expected prefix = %c actual = %c\n",
                  expected_prefix, actual_prefix);
        }
        (values[i])[0] = ' '; // blank out the differing character
        thread->stats.AddGets(1, 1);
      }
    }
    db_->ReleaseSnapshot(readoptionscopy.snapshot);

    // Now that we retrieved all values, check that they all match
    for (int i = 1; i < 10; i++) {
      if (values[i] != values[0]) {
        fprintf(stderr, "error : inconsistent values for key %s: %s, %s\n",
                key.ToString().c_str(), values[0].c_str(),
                values[i].c_str());
      // we continue after error rather than exiting so that we can
      // find more errors if any
      }
    }

    return s;
  }

  // Given a key, this does prefix scans for "0"+P, "1"+P,..."9"+P
  // in the same snapshot where P is the first FLAGS_prefix_size - 1 bytes
  // of the key. Each of these 10 scans returns a series of values;
  // each series should be the same length, and it is verified for each
  // index i that all the i'th values are of the form "0"+V, "1"+V,..."9"+V.
  // ASSUMES that MultiPut was used to put (K, V)
  Status MultiPrefixScan(ThreadState* thread, const ReadOptions& readoptions,
                         ColumnFamilyHandle* column_family,
                         const Slice& key) {
    std::string prefixes[10] = {"0", "1", "2", "3", "4",
                                "5", "6", "7", "8", "9"};
    Slice prefix_slices[10];
    ReadOptions readoptionscopy[10];
    const Snapshot* snapshot = db_->GetSnapshot();
    Iterator* iters[10];
    Status s = Status::OK();
    for (int i = 0; i < 10; i++) {
      prefixes[i] += key.ToString();
      prefixes[i].resize(FLAGS_prefix_size);
      prefix_slices[i] = Slice(prefixes[i]);
      readoptionscopy[i] = readoptions;
      readoptionscopy[i].prefix_seek = true;
      readoptionscopy[i].snapshot = snapshot;
<<<<<<< HEAD
      iters[i] = db_->NewIterator(readoptionscopy[i], column_family);
      iters[i]->SeekToFirst();
=======
      iters[i] = db_->NewIterator(readoptionscopy[i]);
      iters[i]->Seek(prefix_slices[i]);
>>>>>>> 9b8a2b52
    }

    int count = 0;
    while (iters[0]->Valid()) {
      count++;
      std::string values[10];
      // get list of all values for this iteration
      for (int i = 0; i < 10; i++) {
        // no iterator should finish before the first one
        assert(iters[i]->Valid());
        values[i] = iters[i]->value().ToString();

        char expected_first = (prefixes[i])[0];
        char actual_first = (values[i])[0];

        if (actual_first != expected_first) {
          fprintf(stderr, "error expected first = %c actual = %c\n",
                  expected_first, actual_first);
        }
        (values[i])[0] = ' '; // blank out the differing character
      }
      // make sure all values are equivalent
      for (int i = 0; i < 10; i++) {
        if (values[i] != values[0]) {
          fprintf(stderr, "error : inconsistent values for prefix %s: %s, %s\n",
                  prefixes[i].c_str(), values[0].c_str(),
                  values[i].c_str());
          // we continue after error rather than exiting so that we can
          // find more errors if any
        }
        iters[i]->Next();
      }
    }

    // cleanup iterators and snapshot
    for (int i = 0; i < 10; i++) {
      // if the first iterator finished, they should have all finished
      assert(!iters[i]->Valid());
      assert(iters[i]->status().ok());
      delete iters[i];
    }
    db_->ReleaseSnapshot(snapshot);

    if (s.ok()) {
      thread->stats.AddPrefixes(1, count);
    } else {
      thread->stats.AddErrors(1);
    }

    return s;
  }

  // Given a key K, this creates an iterator which scans to K and then
  // does a random sequence of Next/Prev operations.
  Status MultiIterate(ThreadState* thread, const ReadOptions& readoptions,
                      ColumnFamilyHandle* column_family, const Slice& key) {
    Status s;
    const Snapshot* snapshot = db_->GetSnapshot();
    ReadOptions readoptionscopy = readoptions;
    readoptionscopy.snapshot = snapshot;
    readoptionscopy.prefix_seek = FLAGS_prefix_size > 0;
    unique_ptr<Iterator> iter(db_->NewIterator(readoptionscopy, column_family));

    iter->Seek(key);
    for (uint64_t i = 0; i < FLAGS_num_iterations && iter->Valid(); i++) {
      if (thread->rand.OneIn(2)) {
        iter->Next();
      } else {
        iter->Prev();
      }
    }

    if (s.ok()) {
      thread->stats.AddIterations(1);
    } else {
      thread->stats.AddErrors(1);
    }

    db_->ReleaseSnapshot(snapshot);

    return s;
  }

  void OperateDb(ThreadState* thread) {
    ReadOptions read_opts(FLAGS_verify_checksum, true);
    WriteOptions write_opts;
    char value[100];
    long max_key = thread->shared->GetMaxKey();
    std::string from_db;
    if (FLAGS_sync) {
      write_opts.sync = true;
    }
    write_opts.disableWAL = FLAGS_disable_wal;
    const int prefixBound = (int)FLAGS_readpercent + (int)FLAGS_prefixpercent;
    const int writeBound = prefixBound + (int)FLAGS_writepercent;
    const int delBound = writeBound + (int)FLAGS_delpercent;

    thread->stats.Start();
    for (uint64_t i = 0; i < FLAGS_ops_per_thread; i++) {
      if(i != 0 && (i % (FLAGS_ops_per_thread / (FLAGS_reopen + 1))) == 0) {
        {
          thread->stats.FinishedSingleOp();
          MutexLock l(thread->shared->GetMutex());
          thread->shared->IncVotedReopen();
          if (thread->shared->AllVotedReopen()) {
            thread->shared->GetStressTest()->Reopen();
            thread->shared->GetCondVar()->SignalAll();
          }
          else {
            thread->shared->GetCondVar()->Wait();
          }
          // Commenting this out as we don't want to reset stats on each open.
          // thread->stats.Start();
        }
      }

      if (!FLAGS_test_batches_snapshots &&
          FLAGS_clear_column_family_one_in != 0) {
        if (thread->rand.OneIn(FLAGS_clear_column_family_one_in)) {
          // drop column family and then create it again (can't drop default)
          int cf = thread->rand.Next() % (FLAGS_column_families - 1) + 1;
          std::string new_name =
              std::to_string(new_column_family_name_.fetch_add(1));
          {
            MutexLock l(thread->shared->GetMutex());
            fprintf(
                stdout,
                "[CF %d] Dropping and recreating column family. new name: %s\n",
                cf, new_name.c_str());
          }
          thread->shared->LockColumnFamily(cf);
          Status s __attribute__((unused));
          s = db_->DropColumnFamily(column_families_[cf]);
          delete column_families_[cf];
          assert(s.ok());
          s = db_->CreateColumnFamily(ColumnFamilyOptions(options_), new_name,
                                      &column_families_[cf]);
          column_family_names_[cf] = new_name;
          thread->shared->ClearColumnFamily(cf);
          assert(s.ok());
          thread->shared->UnlockColumnFamily(cf);
        }
      }

      long rand_key = thread->rand.Next() % max_key;
      int rand_column_family = thread->rand.Next() % FLAGS_column_families;
      std::string keystr = Key(rand_key);
      Slice key = keystr;
      int prob_op = thread->rand.Uniform(100);
      std::unique_ptr<MutexLock> l;
      if (!FLAGS_test_batches_snapshots) {
        l.reset(new MutexLock(
            thread->shared->GetMutexForKey(rand_column_family, rand_key)));
      }
      auto column_family = column_families_[rand_column_family];

      if (prob_op >= 0 && prob_op < (int)FLAGS_readpercent) {
        // OPERATION read
        if (!FLAGS_test_batches_snapshots) {
          Status s = db_->Get(read_opts, column_family, key, &from_db);
          if (s.ok()) {
            // found case
            thread->stats.AddGets(1, 1);
          } else if (s.IsNotFound()) {
            // not found case
            thread->stats.AddGets(1, 0);
          } else {
            // errors case
            thread->stats.AddErrors(1);
          }
        } else {
          MultiGet(thread, read_opts, column_family, key, &from_db);
        }
      } else if ((int)FLAGS_readpercent <= prob_op && prob_op < prefixBound) {
        // OPERATION prefix scan
        // keys are 8 bytes long, prefix size is FLAGS_prefix_size. There are
        // (8 - FLAGS_prefix_size) bytes besides the prefix. So there will
        // be 2 ^ ((8 - FLAGS_prefix_size) * 8) possible keys with the same
        // prefix
        if (!FLAGS_test_batches_snapshots) {
          Slice prefix = Slice(key.data(), FLAGS_prefix_size);
<<<<<<< HEAD
          read_opts.prefix = &prefix;
          Iterator* iter = db_->NewIterator(read_opts, column_family);
=======
          read_opts.prefix_seek = true;
          Iterator* iter = db_->NewIterator(read_opts);
>>>>>>> 9b8a2b52
          int64_t count = 0;
          for (iter->Seek(prefix);
               iter->Valid() && iter->key().starts_with(prefix); iter->Next()) {
            ++count;
          }
          assert(count <=
                 (static_cast<int64_t>(1) << ((8 - FLAGS_prefix_size) * 8)));
          if (iter->status().ok()) {
            thread->stats.AddPrefixes(1, count);
          } else {
            thread->stats.AddErrors(1);
          }
          delete iter;
        } else {
          MultiPrefixScan(thread, read_opts, column_family, key);
        }
      } else if (prefixBound <= prob_op && prob_op < writeBound) {
        // OPERATION write
        uint32_t value_base = thread->rand.Next();
        size_t sz = GenerateValue(value_base, value, sizeof(value));
        Slice v(value, sz);
        if (!FLAGS_test_batches_snapshots) {
          if (FLAGS_verify_before_write) {
            std::string keystr2 = Key(rand_key);
            Slice k = keystr2;
            Status s = db_->Get(read_opts, column_family, k, &from_db);
            VerifyValue(rand_column_family, rand_key, read_opts,
                        *(thread->shared), from_db, s, true);
          }
          thread->shared->Put(rand_column_family, rand_key, value_base);
          if (FLAGS_use_merge) {
            db_->Merge(write_opts, column_family, key, v);
          } else {
            db_->Put(write_opts, column_family, key, v);
          }
          thread->stats.AddBytesForWrites(1, sz);
        } else {
          MultiPut(thread, write_opts, column_family, key, v, sz);
        }
        PrintKeyValue(rand_column_family, rand_key, value, sz);
      } else if (writeBound <= prob_op && prob_op < delBound) {
        // OPERATION delete
        if (!FLAGS_test_batches_snapshots) {
          thread->shared->Delete(rand_column_family, rand_key);
          db_->Delete(write_opts, column_family, key);
          thread->stats.AddDeletes(1);
        } else {
          MultiDelete(thread, write_opts, column_family, key);
        }
      } else {
        // OPERATION iterate
        MultiIterate(thread, read_opts, column_family, key);
      }
      thread->stats.FinishedSingleOp();
    }

    thread->stats.Stop();
  }

  void VerifyDb(ThreadState* thread) const {
    ReadOptions options(FLAGS_verify_checksum, true);
    const SharedState& shared = *(thread->shared);
    static const long max_key = shared.GetMaxKey();
    static const long keys_per_thread = max_key / shared.GetNumThreads();
    long start = keys_per_thread * thread->tid;
    long end = start + keys_per_thread;
    if (thread->tid == shared.GetNumThreads() - 1) {
      end = max_key;
    }
    for (size_t cf = 0; cf < column_families_.size(); ++cf) {
      if (!thread->rand.OneIn(2)) {
        // Use iterator to verify this range
        options.prefix_seek = FLAGS_prefix_size > 0;
        unique_ptr<Iterator> iter(
            db_->NewIterator(options, column_families_[cf]));
        iter->Seek(Key(start));
        for (long i = start; i < end; i++) {
          // TODO(ljin): update "long" to uint64_t
          // Reseek when the prefix changes
          if (i % (static_cast<int64_t>(1) << 8 * (8 - FLAGS_prefix_size)) ==
              0) {
            iter->Seek(Key(i));
          }
          std::string from_db;
          std::string keystr = Key(i);
          Slice k = keystr;
          Status s = iter->status();
          if (iter->Valid()) {
            if (iter->key().compare(k) > 0) {
              s = Status::NotFound(Slice());
            } else if (iter->key().compare(k) == 0) {
              from_db = iter->value().ToString();
              iter->Next();
            } else if (iter->key().compare(k) < 0) {
              VerificationAbort("An out of range key was found", cf, i);
            }
          } else {
            // The iterator found no value for the key in question, so do not
            // move to the next item in the iterator
            s = Status::NotFound(Slice());
          }
          VerifyValue(cf, i, options, shared, from_db, s, true);
          if (from_db.length()) {
            PrintKeyValue(cf, i, from_db.data(), from_db.length());
          }
        }
      } else {
        // Use Get to verify this range
        for (long i = start; i < end; i++) {
          std::string from_db;
          std::string keystr = Key(i);
          Slice k = keystr;
          Status s = db_->Get(options, column_families_[cf], k, &from_db);
          VerifyValue(cf, i, options, shared, from_db, s, true);
          if (from_db.length()) {
            PrintKeyValue(cf, i, from_db.data(), from_db.length());
          }
        }
      }
    }
  }

  void VerificationAbort(std::string msg, int cf, long key) const {
    fprintf(stderr, "Verification failed for column family %d key %ld: %s\n",
            cf, key, msg.c_str());
    exit(1);
  }

  void VerifyValue(int cf, long key, const ReadOptions& opts,
                   const SharedState& shared, const std::string& value_from_db,
                   Status s, bool strict = false) const {
    // compare value_from_db with the value in the shared state
    char value[100];
    uint32_t value_base = shared.Get(cf, key);
    if (value_base == SharedState::SENTINEL && !strict) {
      return;
    }

    if (s.ok()) {
      if (value_base == SharedState::SENTINEL) {
        VerificationAbort("Unexpected value found", cf, key);
      }
      size_t sz = GenerateValue(value_base, value, sizeof(value));
      if (value_from_db.length() != sz) {
        VerificationAbort("Length of value read is not equal", cf, key);
      }
      if (memcmp(value_from_db.data(), value, sz) != 0) {
        VerificationAbort("Contents of value read don't match", cf, key);
      }
    } else {
      if (value_base != SharedState::SENTINEL) {
        VerificationAbort("Value not found", cf, key);
      }
    }
  }

  static void PrintKeyValue(int cf, uint32_t key, const char* value,
                            size_t sz) {
    if (!FLAGS_verbose) {
      return;
    }
    fprintf(stdout, "[CF %d] %u ==> (%u) ", cf, key, (unsigned int)sz);
    for (size_t i = 0; i < sz; i++) {
      fprintf(stdout, "%X", value[i]);
    }
    fprintf(stdout, "\n");
  }

  static size_t GenerateValue(uint32_t rand, char *v, size_t max_sz) {
    size_t value_sz = ((rand % 3) + 1) * FLAGS_value_size_mult;
    assert(value_sz <= max_sz && value_sz >= sizeof(uint32_t));
    *((uint32_t*)v) = rand;
    for (size_t i=sizeof(uint32_t); i < value_sz; i++) {
      v[i] = (char)(rand ^ i);
    }
    v[value_sz] = '\0';
    return value_sz; // the size of the value set.
  }

  void PrintEnv() const {
    fprintf(stdout, "RocksDB version     : %d.%d\n", kMajorVersion,
            kMinorVersion);
    fprintf(stdout, "Column families     : %d\n", FLAGS_column_families);
    if (!FLAGS_test_batches_snapshots) {
      fprintf(stdout, "Clear CFs one in    : %d\n",
              FLAGS_clear_column_family_one_in);
    }
    fprintf(stdout, "Number of threads   : %d\n", FLAGS_threads);
    fprintf(stdout,
            "Ops per thread      : %lu\n",
            (unsigned long)FLAGS_ops_per_thread);
    std::string ttl_state("unused");
    if (FLAGS_ttl > 0) {
      ttl_state = NumberToString(FLAGS_ttl);
    }
    fprintf(stdout, "Time to live(sec)   : %s\n", ttl_state.c_str());
    fprintf(stdout, "Read percentage     : %d%%\n", FLAGS_readpercent);
    fprintf(stdout, "Prefix percentage   : %d%%\n", FLAGS_prefixpercent);
    fprintf(stdout, "Write percentage    : %d%%\n", FLAGS_writepercent);
    fprintf(stdout, "Delete percentage   : %d%%\n", FLAGS_delpercent);
    fprintf(stdout, "Iterate percentage  : %d%%\n", FLAGS_iterpercent);
    fprintf(stdout, "Write-buffer-size   : %d\n", FLAGS_write_buffer_size);
    fprintf(stdout,
            "Iterations          : %lu\n",
            (unsigned long)FLAGS_num_iterations);
    fprintf(stdout,
            "Max key             : %lu\n",
            (unsigned long)FLAGS_max_key);
    fprintf(stdout, "Ratio #ops/#keys    : %f\n",
            (1.0 * FLAGS_ops_per_thread * FLAGS_threads)/FLAGS_max_key);
    fprintf(stdout, "Num times DB reopens: %d\n", FLAGS_reopen);
    fprintf(stdout, "Batches/snapshots   : %d\n",
            FLAGS_test_batches_snapshots);
    fprintf(stdout, "Purge redundant %%   : %d\n",
            FLAGS_purge_redundant_percent);
    fprintf(stdout, "Deletes use filter  : %d\n",
            FLAGS_filter_deletes);
    fprintf(stdout, "Num keys per lock   : %d\n",
            1 << FLAGS_log2_keys_per_lock);

    const char* compression = "";
    switch (FLAGS_compression_type_e) {
      case rocksdb::kNoCompression:
        compression = "none";
        break;
      case rocksdb::kSnappyCompression:
        compression = "snappy";
        break;
      case rocksdb::kZlibCompression:
        compression = "zlib";
        break;
      case rocksdb::kBZip2Compression:
        compression = "bzip2";
        break;
      case rocksdb::kLZ4Compression:
        compression = "lz4";
      case rocksdb::kLZ4HCCompression:
        compression = "lz4hc";
        break;
      }

    fprintf(stdout, "Compression         : %s\n", compression);

    const char* memtablerep = "";
    switch (FLAGS_rep_factory) {
      case kSkipList:
        memtablerep = "skip_list";
        break;
      case kHashSkipList:
        memtablerep = "prefix_hash";
        break;
      case kVectorRep:
        memtablerep = "vector";
        break;
    }

    fprintf(stdout, "Memtablerep         : %s\n", memtablerep);

    fprintf(stdout, "------------------------------------------------\n");
  }

  void Open() {
    assert(db_ == nullptr);
    options_.block_cache = cache_;
    options_.block_cache_compressed = compressed_cache_;
    options_.write_buffer_size = FLAGS_write_buffer_size;
    options_.max_write_buffer_number = FLAGS_max_write_buffer_number;
    options_.min_write_buffer_number_to_merge =
        FLAGS_min_write_buffer_number_to_merge;
    options_.max_background_compactions = FLAGS_max_background_compactions;
    options_.max_background_flushes = FLAGS_max_background_flushes;
    options_.compaction_style =
        static_cast<rocksdb::CompactionStyle>(FLAGS_compaction_style);
    options_.block_size = FLAGS_block_size;
    options_.filter_policy = filter_policy_;
    options_.prefix_extractor.reset(NewFixedPrefixTransform(FLAGS_prefix_size));
    options_.max_open_files = FLAGS_open_files;
    options_.statistics = dbstats;
    options_.env = FLAGS_env;
    options_.disableDataSync = FLAGS_disable_data_sync;
    options_.use_fsync = FLAGS_use_fsync;
    options_.allow_mmap_reads = FLAGS_mmap_read;
    rocksdb_kill_odds = FLAGS_kill_random_test;
    options_.target_file_size_base = FLAGS_target_file_size_base;
    options_.target_file_size_multiplier = FLAGS_target_file_size_multiplier;
    options_.max_bytes_for_level_base = FLAGS_max_bytes_for_level_base;
    options_.max_bytes_for_level_multiplier =
        FLAGS_max_bytes_for_level_multiplier;
    options_.level0_stop_writes_trigger = FLAGS_level0_stop_writes_trigger;
    options_.level0_slowdown_writes_trigger =
        FLAGS_level0_slowdown_writes_trigger;
    options_.level0_file_num_compaction_trigger =
        FLAGS_level0_file_num_compaction_trigger;
    options_.compression = FLAGS_compression_type_e;
    options_.create_if_missing = true;
    options_.disable_seek_compaction = FLAGS_disable_seek_compaction;
    options_.max_manifest_file_size = 10 * 1024;
    options_.filter_deletes = FLAGS_filter_deletes;
    if ((FLAGS_prefix_size == 0) == (FLAGS_rep_factory == kHashSkipList)) {
      fprintf(stderr,
            "prefix_size should be non-zero iff memtablerep == prefix_hash\n");
      exit(1);
    }
    switch (FLAGS_rep_factory) {
      case kHashSkipList:
        options_.memtable_factory.reset(NewHashSkipListRepFactory());
        break;
      case kSkipList:
        // no need to do anything
        break;
      case kVectorRep:
        options_.memtable_factory.reset(new VectorRepFactory());
        break;
    }
    static Random purge_percent(1000); // no benefit from non-determinism here
    if (static_cast<int32_t>(purge_percent.Uniform(100)) <
        FLAGS_purge_redundant_percent - 1) {
      options_.purge_redundant_kvs_while_flush = false;
    }

    if (FLAGS_use_merge) {
      options_.merge_operator = MergeOperators::CreatePutOperator();
    }

    // set universal style compaction configurations, if applicable
    if (FLAGS_universal_size_ratio != 0) {
      options_.compaction_options_universal.size_ratio =
          FLAGS_universal_size_ratio;
    }
    if (FLAGS_universal_min_merge_width != 0) {
      options_.compaction_options_universal.min_merge_width =
          FLAGS_universal_min_merge_width;
    }
    if (FLAGS_universal_max_merge_width != 0) {
      options_.compaction_options_universal.max_merge_width =
          FLAGS_universal_max_merge_width;
    }
    if (FLAGS_universal_max_size_amplification_percent != 0) {
      options_.compaction_options_universal.max_size_amplification_percent =
          FLAGS_universal_max_size_amplification_percent;
    }

    fprintf(stdout, "DB path: [%s]\n", FLAGS_db.c_str());

    Status s;
    if (FLAGS_ttl == -1) {
      std::vector<std::string> existing_column_families;
      s = DB::ListColumnFamilies(DBOptions(options_), FLAGS_db,
                                 &existing_column_families);  // ignore errors
      if (!s.ok()) {
        // DB doesn't exist
        assert(existing_column_families.empty());
        assert(column_family_names_.empty());
        column_family_names_.push_back(default_column_family_name);
      } else if (column_family_names_.empty()) {
        // this is the first call to the function Open()
        column_family_names_ = existing_column_families;
      } else {
        // this is a reopen. just assert that existing column_family_names are
        // equivalent to what we remember
        auto sorted_cfn = column_family_names_;
        sort(sorted_cfn.begin(), sorted_cfn.end());
        sort(existing_column_families.begin(), existing_column_families.end());
        if (sorted_cfn != existing_column_families) {
          fprintf(stderr,
                  "Expected column families differ from the existing:\n");
          printf("Expected: {");
          for (auto cf : sorted_cfn) {
            printf("%s ", cf.c_str());
          }
          printf("}\n");
          printf("Existing: {");
          for (auto cf : existing_column_families) {
            printf("%s ", cf.c_str());
          }
          printf("}\n");
        }
        assert(sorted_cfn == existing_column_families);
      }
      std::vector<ColumnFamilyDescriptor> cf_descriptors;
      for (auto name : column_family_names_) {
        if (name != default_column_family_name) {
          new_column_family_name_ =
              std::max(new_column_family_name_.load(), std::stoi(name) + 1);
        }
        cf_descriptors.emplace_back(name, ColumnFamilyOptions(options_));
      }
      s = DB::Open(DBOptions(options_), FLAGS_db, cf_descriptors,
                   &column_families_, &db_);
      if (s.ok()) {
        while (s.ok() &&
               column_families_.size() < (size_t)FLAGS_column_families) {
          ColumnFamilyHandle* cf = nullptr;
          std::string name = std::to_string(new_column_family_name_.load());
          new_column_family_name_++;
          s = db_->CreateColumnFamily(ColumnFamilyOptions(options_), name, &cf);
          column_families_.push_back(cf);
          column_family_names_.push_back(name);
        }
      }
      assert(!s.ok() || column_families_.size() ==
                            static_cast<size_t>(FLAGS_column_families));
    } else {
      StackableDB* sdb;
      s = UtilityDB::OpenTtlDB(options_, FLAGS_db, &sdb, FLAGS_ttl);
      db_ = sdb;
    }
    if (!s.ok()) {
      fprintf(stderr, "open error: %s\n", s.ToString().c_str());
      exit(1);
    }
  }

  void Reopen() {
    for (auto cf : column_families_) {
      delete cf;
    }
    column_families_.clear();
    delete db_;
    db_ = nullptr;

    num_times_reopened_++;
    double now = FLAGS_env->NowMicros();
    fprintf(stdout, "%s Reopening database for the %dth time\n",
            FLAGS_env->TimeToString((uint64_t) now/1000000).c_str(),
            num_times_reopened_);
    Open();
  }

  void PrintStatistics() {
    if (dbstats) {
      fprintf(stdout, "STATISTICS:\n%s\n", dbstats->ToString().c_str());
    }
  }

 private:
  shared_ptr<Cache> cache_;
  shared_ptr<Cache> compressed_cache_;
  const FilterPolicy* filter_policy_;
  DB* db_;
  Options options_;
  std::vector<ColumnFamilyHandle*> column_families_;
  std::vector<std::string> column_family_names_;
  std::atomic<int> new_column_family_name_;
  int num_times_reopened_;
};

}  // namespace rocksdb

int main(int argc, char** argv) {
  google::SetUsageMessage(std::string("\nUSAGE:\n") + std::string(argv[0]) +
                          " [OPTIONS]...");
  google::ParseCommandLineFlags(&argc, &argv, true);

  if (FLAGS_statistics) {
    dbstats = rocksdb::CreateDBStatistics();
  }
  FLAGS_compression_type_e =
    StringToCompressionType(FLAGS_compression_type.c_str());
  if (!FLAGS_hdfs.empty()) {
    FLAGS_env  = new rocksdb::HdfsEnv(FLAGS_hdfs);
  }
  FLAGS_rep_factory = StringToRepFactory(FLAGS_memtablerep.c_str());

  // The number of background threads should be at least as much the
  // max number of concurrent compactions.
  FLAGS_env->SetBackgroundThreads(FLAGS_max_background_compactions);

  if (FLAGS_prefixpercent > 0 && FLAGS_prefix_size <= 0) {
    fprintf(stderr,
            "Error: prefixpercent is non-zero while prefix_size is "
            "not positive!\n");
    exit(1);
  }
  if (FLAGS_test_batches_snapshots && FLAGS_prefix_size <= 0) {
    fprintf(stderr,
            "Error: please specify prefix_size for "
            "test_batches_snapshots test!\n");
    exit(1);
  }
  if ((FLAGS_readpercent + FLAGS_prefixpercent +
       FLAGS_writepercent + FLAGS_delpercent + FLAGS_iterpercent) != 100) {
      fprintf(stderr,
              "Error: Read+Prefix+Write+Delete+Iterate percents != 100!\n");
      exit(1);
  }
  if (FLAGS_disable_wal == 1 && FLAGS_reopen > 0) {
      fprintf(stderr, "Error: Db cannot reopen safely with disable_wal set!\n");
      exit(1);
  }
  if ((unsigned)FLAGS_reopen >= FLAGS_ops_per_thread) {
      fprintf(stderr,
              "Error: #DB-reopens should be < ops_per_thread\n"
              "Provided reopens = %d and ops_per_thread = %lu\n",
              FLAGS_reopen,
              (unsigned long)FLAGS_ops_per_thread);
      exit(1);
  }

  // Choose a location for the test database if none given with --db=<path>
  if (FLAGS_db.empty()) {
      std::string default_db_path;
      rocksdb::Env::Default()->GetTestDirectory(&default_db_path);
      default_db_path += "/dbstress";
      FLAGS_db = default_db_path;
  }

  rocksdb::StressTest stress;
  stress.Run();
  return 0;
}<|MERGE_RESOLUTION|>--- conflicted
+++ resolved
@@ -974,13 +974,8 @@
       readoptionscopy[i] = readoptions;
       readoptionscopy[i].prefix_seek = true;
       readoptionscopy[i].snapshot = snapshot;
-<<<<<<< HEAD
       iters[i] = db_->NewIterator(readoptionscopy[i], column_family);
-      iters[i]->SeekToFirst();
-=======
-      iters[i] = db_->NewIterator(readoptionscopy[i]);
       iters[i]->Seek(prefix_slices[i]);
->>>>>>> 9b8a2b52
     }
 
     int count = 0;
@@ -1162,13 +1157,8 @@
         // prefix
         if (!FLAGS_test_batches_snapshots) {
           Slice prefix = Slice(key.data(), FLAGS_prefix_size);
-<<<<<<< HEAD
-          read_opts.prefix = &prefix;
+          read_opts.prefix_seek = true;
           Iterator* iter = db_->NewIterator(read_opts, column_family);
-=======
-          read_opts.prefix_seek = true;
-          Iterator* iter = db_->NewIterator(read_opts);
->>>>>>> 9b8a2b52
           int64_t count = 0;
           for (iter->Seek(prefix);
                iter->Valid() && iter->key().starts_with(prefix); iter->Next()) {
