//  Copyright (c) 2011-present, Facebook, Inc.  All rights reserved.
//  This source code is licensed under both the GPLv2 (found in the
//  COPYING file in the root directory) and Apache 2.0 License
//  (found in the LICENSE.Apache file in the root directory).
//
// Copyright (c) 2011 The LevelDB Authors. All rights reserved.
// Use of this source code is governed by a BSD-style license that can be
// found in the LICENSE file. See the AUTHORS file for names of contributors.

#include "db/version_set.h"

#ifndef __STDC_FORMAT_MACROS
#define __STDC_FORMAT_MACROS
#endif

#include <inttypes.h>
#include <stdio.h>
#include <algorithm>
#include <list>
#include <map>
#include <set>
#include <string>
#include <unordered_map>
#include <vector>
#include "db/compaction.h"
#include "db/internal_stats.h"
#include "db/log_reader.h"
#include "db/log_writer.h"
#include "db/memtable.h"
#include "db/merge_context.h"
#include "db/merge_helper.h"
#include "db/pinned_iterators_manager.h"
#include "db/table_cache.h"
#include "db/version_builder.h"
#include "monitoring/file_read_sample.h"
#include "monitoring/perf_context_imp.h"
#include "rocksdb/env.h"
#include "rocksdb/merge_operator.h"
#include "rocksdb/write_buffer_manager.h"
#include "table/format.h"
#include "table/get_context.h"
#include "table/internal_iterator.h"
#include "table/merging_iterator.h"
#include "table/meta_blocks.h"
#include "table/plain_table_factory.h"
#include "table/table_reader.h"
#include "table/two_level_iterator.h"
#include "util/coding.h"
#include "util/file_reader_writer.h"
#include "util/filename.h"
#include "util/stop_watch.h"
#include "util/string_util.h"
#include "util/sync_point.h"

namespace rocksdb {

namespace {

// Find File in LevelFilesBrief data structure
// Within an index range defined by left and right
int FindFileInRange(const InternalKeyComparator& icmp,
    const LevelFilesBrief& file_level,
    const Slice& key,
    uint32_t left,
    uint32_t right) {
  auto cmp = [&](const FdWithKeyRange& f, const Slice& k) -> bool {
    return icmp.InternalKeyComparator::Compare(f.largest_key, k) < 0;
  };
  const auto &b = file_level.files;
  return static_cast<int>(std::lower_bound(b + left,
                                           b + right, key, cmp) - b);
}

Status OverlapWithIterator(const Comparator* ucmp,
    const Slice& smallest_user_key,
    const Slice& largest_user_key,
    InternalIterator* iter,
    bool* overlap) {
  InternalKey range_start(smallest_user_key, kMaxSequenceNumber,
                          kValueTypeForSeek);
  iter->Seek(range_start.Encode());
  if (!iter->status().ok()) {
    return iter->status();
  }

  *overlap = false;
  if (iter->Valid()) {
    ParsedInternalKey seek_result;
    if (!ParseInternalKey(iter->key(), &seek_result)) {
      return Status::Corruption("DB have corrupted keys");
    }

    if (ucmp->Compare(seek_result.user_key, largest_user_key) <= 0) {
      *overlap = true;
    }
  }

  return iter->status();
}

// Class to help choose the next file to search for the particular key.
// Searches and returns files level by level.
// We can search level-by-level since entries never hop across
// levels. Therefore we are guaranteed that if we find data
// in a smaller level, later levels are irrelevant (unless we
// are MergeInProgress).
class FilePicker {
 public:
  FilePicker(std::vector<FileMetaData*>* files, const Slice& user_key,
             const Slice& ikey, autovector<LevelFilesBrief>* file_levels,
             unsigned int num_levels, FileIndexer* file_indexer,
             const Comparator* user_comparator,
             const InternalKeyComparator* internal_comparator)
      : num_levels_(num_levels),
        curr_level_(static_cast<unsigned int>(-1)),
        returned_file_level_(static_cast<unsigned int>(-1)),
        hit_file_level_(static_cast<unsigned int>(-1)),
        search_left_bound_(0),
        search_right_bound_(FileIndexer::kLevelMaxIndex),
#ifndef NDEBUG
        files_(files),
#endif
        level_files_brief_(file_levels),
        is_hit_file_last_in_level_(false),
        curr_file_level_(nullptr),
        user_key_(user_key),
        ikey_(ikey),
        file_indexer_(file_indexer),
        user_comparator_(user_comparator),
        internal_comparator_(internal_comparator) {
#ifdef NDEBUG
    (void)files;
#endif
    // Setup member variables to search first level.
    search_ended_ = !PrepareNextLevel();
    if (!search_ended_) {
      // Prefetch Level 0 table data to avoid cache miss if possible.
      for (unsigned int i = 0; i < (*level_files_brief_)[0].num_files; ++i) {
        auto* r = (*level_files_brief_)[0].files[i].fd.table_reader;
        if (r) {
          r->Prepare(ikey);
        }
      }
    }
  }

  int GetCurrentLevel() const { return curr_level_; }

  FdWithKeyRange* GetNextFile() {
    while (!search_ended_) {  // Loops over different levels.
      while (curr_index_in_curr_level_ < curr_file_level_->num_files) {
        // Loops over all files in current level.
        FdWithKeyRange* f = &curr_file_level_->files[curr_index_in_curr_level_];
        hit_file_level_ = curr_level_;
        is_hit_file_last_in_level_ =
            curr_index_in_curr_level_ == curr_file_level_->num_files - 1;
        int cmp_largest = -1;

        // Do key range filtering of files or/and fractional cascading if:
        // (1) not all the files are in level 0, or
        // (2) there are more than 3 current level files
        // If there are only 3 or less current level files in the system, we skip
        // the key range filtering. In this case, more likely, the system is
        // highly tuned to minimize number of tables queried by each query,
        // so it is unlikely that key range filtering is more efficient than
        // querying the files.
        if (num_levels_ > 1 || curr_file_level_->num_files > 3) {
          // Check if key is within a file's range. If search left bound and
          // right bound point to the same find, we are sure key falls in
          // range.
          assert(
              curr_level_ == 0 ||
              curr_index_in_curr_level_ == start_index_in_curr_level_ ||
              user_comparator_->Compare(user_key_,
                ExtractUserKey(f->smallest_key)) <= 0);

          int cmp_smallest = user_comparator_->Compare(user_key_,
              ExtractUserKey(f->smallest_key));
          if (cmp_smallest >= 0) {
            cmp_largest = user_comparator_->Compare(user_key_,
                ExtractUserKey(f->largest_key));
          }

          // Setup file search bound for the next level based on the
          // comparison results
          if (curr_level_ > 0) {
            file_indexer_->GetNextLevelIndex(curr_level_,
                                            curr_index_in_curr_level_,
                                            cmp_smallest, cmp_largest,
                                            &search_left_bound_,
                                            &search_right_bound_);
          }
          // Key falls out of current file's range
          if (cmp_smallest < 0 || cmp_largest > 0) {
            if (curr_level_ == 0) {
              ++curr_index_in_curr_level_;
              continue;
            } else {
              // Search next level.
              break;
            }
          }
        }
#ifndef NDEBUG
        // Sanity check to make sure that the files are correctly sorted
        if (prev_file_) {
          if (curr_level_ != 0) {
            int comp_sign = internal_comparator_->Compare(
                prev_file_->largest_key, f->smallest_key);
            assert(comp_sign < 0);
          } else {
            // level == 0, the current file cannot be newer than the previous
            // one. Use compressed data structure, has no attribute seqNo
            assert(curr_index_in_curr_level_ > 0);
            assert(!NewestFirstBySeqNo(files_[0][curr_index_in_curr_level_],
                  files_[0][curr_index_in_curr_level_-1]));
          }
        }
        prev_file_ = f;
#endif
        returned_file_level_ = curr_level_;
        if (curr_level_ > 0 && cmp_largest < 0) {
          // No more files to search in this level.
          search_ended_ = !PrepareNextLevel();
        } else {
          ++curr_index_in_curr_level_;
        }
        return f;
      }
      // Start searching next level.
      search_ended_ = !PrepareNextLevel();
    }
    // Search ended.
    return nullptr;
  }

  // getter for current file level
  // for GET_HIT_L0, GET_HIT_L1 & GET_HIT_L2_AND_UP counts
  unsigned int GetHitFileLevel() { return hit_file_level_; }

  // Returns true if the most recent "hit file" (i.e., one returned by
  // GetNextFile()) is at the last index in its level.
  bool IsHitFileLastInLevel() { return is_hit_file_last_in_level_; }

 private:
  unsigned int num_levels_;
  unsigned int curr_level_;
  unsigned int returned_file_level_;
  unsigned int hit_file_level_;
  int32_t search_left_bound_;
  int32_t search_right_bound_;
#ifndef NDEBUG
  std::vector<FileMetaData*>* files_;
#endif
  autovector<LevelFilesBrief>* level_files_brief_;
  bool search_ended_;
  bool is_hit_file_last_in_level_;
  LevelFilesBrief* curr_file_level_;
  unsigned int curr_index_in_curr_level_;
  unsigned int start_index_in_curr_level_;
  Slice user_key_;
  Slice ikey_;
  FileIndexer* file_indexer_;
  const Comparator* user_comparator_;
  const InternalKeyComparator* internal_comparator_;
#ifndef NDEBUG
  FdWithKeyRange* prev_file_;
#endif

  // Setup local variables to search next level.
  // Returns false if there are no more levels to search.
  bool PrepareNextLevel() {
    curr_level_++;
    while (curr_level_ < num_levels_) {
      curr_file_level_ = &(*level_files_brief_)[curr_level_];
      if (curr_file_level_->num_files == 0) {
        // When current level is empty, the search bound generated from upper
        // level must be [0, -1] or [0, FileIndexer::kLevelMaxIndex] if it is
        // also empty.
        assert(search_left_bound_ == 0);
        assert(search_right_bound_ == -1 ||
               search_right_bound_ == FileIndexer::kLevelMaxIndex);
        // Since current level is empty, it will need to search all files in
        // the next level
        search_left_bound_ = 0;
        search_right_bound_ = FileIndexer::kLevelMaxIndex;
        curr_level_++;
        continue;
      }

      // Some files may overlap each other. We find
      // all files that overlap user_key and process them in order from
      // newest to oldest. In the context of merge-operator, this can occur at
      // any level. Otherwise, it only occurs at Level-0 (since Put/Deletes
      // are always compacted into a single entry).
      int32_t start_index;
      if (curr_level_ == 0) {
        // On Level-0, we read through all files to check for overlap.
        start_index = 0;
      } else {
        // On Level-n (n>=1), files are sorted. Binary search to find the
        // earliest file whose largest key >= ikey. Search left bound and
        // right bound are used to narrow the range.
        if (search_left_bound_ == search_right_bound_) {
          start_index = search_left_bound_;
        } else if (search_left_bound_ < search_right_bound_) {
          if (search_right_bound_ == FileIndexer::kLevelMaxIndex) {
            search_right_bound_ =
                static_cast<int32_t>(curr_file_level_->num_files) - 1;
          }
          start_index =
              FindFileInRange(*internal_comparator_, *curr_file_level_, ikey_,
                              static_cast<uint32_t>(search_left_bound_),
                              static_cast<uint32_t>(search_right_bound_));
        } else {
          // search_left_bound > search_right_bound, key does not exist in
          // this level. Since no comparison is done in this level, it will
          // need to search all files in the next level.
          search_left_bound_ = 0;
          search_right_bound_ = FileIndexer::kLevelMaxIndex;
          curr_level_++;
          continue;
        }
      }
      start_index_in_curr_level_ = start_index;
      curr_index_in_curr_level_ = start_index;
#ifndef NDEBUG
      prev_file_ = nullptr;
#endif
      return true;
    }
    // curr_level_ = num_levels_. So, no more levels to search.
    return false;
  }
};
}  // anonymous namespace

VersionStorageInfo::~VersionStorageInfo() { delete[] --files_; }

Version::~Version() {
  assert(refs_ == 0);

  // Remove from linked list
  prev_->next_ = next_;
  next_->prev_ = prev_;

  // Drop references to files
  for (int level = -1; level < storage_info_.num_levels_; level++) {
    for (size_t i = 0; i < storage_info_.files_[level].size(); i++) {
      FileMetaData* f = storage_info_.files_[level][i];
      assert(f->refs > 0);
      f->refs--;
      if (f->refs <= 0) {
        assert(cfd_ != nullptr);
        uint32_t path_id = f->fd.GetPathId();
        assert(path_id < cfd_->ioptions()->cf_paths.size());
        vset_->obsolete_files_.push_back(
            ObsoleteFileInfo(f, cfd_->ioptions()->cf_paths[path_id].path));
      }
    }
  }
}

int FindFile(const InternalKeyComparator& icmp,
             const LevelFilesBrief& file_level,
             const Slice& key) {
  return FindFileInRange(icmp, file_level, key, 0,
                         static_cast<uint32_t>(file_level.num_files));
}

void DoGenerateLevelFilesBrief(LevelFilesBrief* file_level,
                               const std::vector<FileMetaData*>& files,
                               Arena* arena) {
  assert(file_level);
  assert(arena);

  size_t num = files.size();
  file_level->num_files = num;
  char* mem = arena->AllocateAligned(num * sizeof(FdWithKeyRange));
  file_level->files = new (mem) FdWithKeyRange[num];

  for (size_t i = 0; i < num; i++) {
    Slice smallest_key = files[i]->smallest.Encode();
    Slice largest_key = files[i]->largest.Encode();

    // Copy key slice to sequential memory
    size_t smallest_size = smallest_key.size();
    size_t largest_size = largest_key.size();
    mem = arena->AllocateAligned(smallest_size + largest_size);
    memcpy(mem, smallest_key.data(), smallest_size);
    memcpy(mem + smallest_size, largest_key.data(), largest_size);

    FdWithKeyRange& f = file_level->files[i];
    f.fd = files[i]->fd;
    f.file_metadata = files[i];
    f.smallest_key = Slice(mem, smallest_size);
    f.largest_key = Slice(mem + smallest_size, largest_size);
  }
}

static bool AfterFile(const Comparator* ucmp,
                      const Slice* user_key, const FdWithKeyRange* f) {
  // nullptr user_key occurs before all keys and is therefore never after *f
  return (user_key != nullptr &&
          ucmp->Compare(*user_key, ExtractUserKey(f->largest_key)) > 0);
}

static bool BeforeFile(const Comparator* ucmp,
                       const Slice* user_key, const FdWithKeyRange* f) {
  // nullptr user_key occurs after all keys and is therefore never before *f
  return (user_key != nullptr &&
          ucmp->Compare(*user_key, ExtractUserKey(f->smallest_key)) < 0);
}

bool SomeFileOverlapsRange(
    const InternalKeyComparator& icmp,
    bool disjoint_sorted_files,
    const LevelFilesBrief& file_level,
    const Slice* smallest_user_key,
    const Slice* largest_user_key) {
  const Comparator* ucmp = icmp.user_comparator();
  if (!disjoint_sorted_files) {
    // Need to check against all files
    for (size_t i = 0; i < file_level.num_files; i++) {
      const FdWithKeyRange* f = &(file_level.files[i]);
      if (AfterFile(ucmp, smallest_user_key, f) ||
          BeforeFile(ucmp, largest_user_key, f)) {
        // No overlap
      } else {
        return true;  // Overlap
      }
    }
    return false;
  }

  // Binary search over file list
  uint32_t index = 0;
  if (smallest_user_key != nullptr) {
    // Find the leftmost possible internal key for smallest_user_key
    InternalKey small;
    small.SetMinPossibleForUserKey(*smallest_user_key);
    index = FindFile(icmp, file_level, small.Encode());
  }

  if (index >= file_level.num_files) {
    // beginning of range is after all files, so no overlap.
    return false;
  }

  return !BeforeFile(ucmp, largest_user_key, &file_level.files[index]);
}

namespace {

class LevelIterator final : public InternalIterator {
 public:
  LevelIterator(TableCache* table_cache, const ReadOptions& read_options,
                const EnvOptions& env_options,
                const InternalKeyComparator& icomparator,
                const LevelFilesBrief* flevel,
                const DependFileMap& depend_files,
                const SliceTransform* prefix_extractor, bool should_sample,
                HistogramImpl* file_read_hist, bool for_compaction,
<<<<<<< HEAD
                bool skip_filters, int level,
                RangeDelAggregator* range_del_agg)
=======
                bool skip_filters, int level, RangeDelAggregator* range_del_agg,
                const std::vector<AtomicCompactionUnitBoundary>*
                    compaction_boundaries = nullptr)
>>>>>>> 7dd16410
      : table_cache_(table_cache),
        read_options_(read_options),
        env_options_(env_options),
        icomparator_(icomparator),
        flevel_(flevel),
        depend_files_(depend_files),
        prefix_extractor_(prefix_extractor),
        file_read_hist_(file_read_hist),
        should_sample_(should_sample),
        for_compaction_(for_compaction),
        skip_filters_(skip_filters),
        file_index_(flevel_->num_files),
        level_(level),
        range_del_agg_(range_del_agg),
        pinned_iters_mgr_(nullptr),
        compaction_boundaries_(compaction_boundaries) {
    // Empty level is not supported.
    assert(flevel_ != nullptr && flevel_->num_files > 0);
  }

  virtual ~LevelIterator() { delete file_iter_.Set(nullptr); }

  virtual void Seek(const Slice& target) override;
  virtual void SeekForPrev(const Slice& target) override;
  virtual void SeekToFirst() override;
  virtual void SeekToLast() override;
  virtual void Next() override;
  virtual void Prev() override;

  virtual bool Valid() const override { return file_iter_.Valid(); }
  virtual Slice key() const override {
    assert(Valid());
    return file_iter_.key();
  }
  virtual Slice value() const override {
    assert(Valid());
    return file_iter_.value();
  }
  virtual Status status() const override {
    return file_iter_.iter() ? file_iter_.status() : Status::OK();
  }
  virtual uint64_t FileNumber() const override {
    assert(Valid());
    return file_iter_.iter()->FileNumber();
  }
  virtual void SetPinnedItersMgr(
      PinnedIteratorsManager* pinned_iters_mgr) override {
    pinned_iters_mgr_ = pinned_iters_mgr;
    if (file_iter_.iter()) {
      file_iter_.SetPinnedItersMgr(pinned_iters_mgr);
    }
  }
  virtual bool IsKeyPinned() const override {
    return pinned_iters_mgr_ && pinned_iters_mgr_->PinningEnabled() &&
           file_iter_.iter() && file_iter_.IsKeyPinned();
  }
  virtual bool IsValuePinned() const override {
    return pinned_iters_mgr_ && pinned_iters_mgr_->PinningEnabled() &&
           file_iter_.iter() && file_iter_.IsValuePinned();
  }

 private:
  void SkipEmptyFileForward();
  void SkipEmptyFileBackward();
  void SetFileIterator(InternalIterator* iter);
  void InitFileIterator(size_t new_file_index);

  const Slice& file_smallest_key(size_t file_index) {
    assert(file_index < flevel_->num_files);
    return flevel_->files[file_index].smallest_key;
  }

  bool KeyReachedUpperBound(const Slice& internal_key) {
    return read_options_.iterate_upper_bound != nullptr &&
           icomparator_.user_comparator()->Compare(
               ExtractUserKey(internal_key),
               *read_options_.iterate_upper_bound) >= 0;
  }

  InternalIterator* NewFileIterator() {
    assert(file_index_ < flevel_->num_files);
    auto file_meta = flevel_->files[file_index_];
    if (should_sample_) {
      sample_file_read_inc(file_meta.file_metadata);
    }

    const InternalKey* smallest_compaction_key = nullptr;
    const InternalKey* largest_compaction_key = nullptr;
    if (compaction_boundaries_ != nullptr) {
      smallest_compaction_key = (*compaction_boundaries_)[file_index_].smallest;
      largest_compaction_key = (*compaction_boundaries_)[file_index_].largest;
    }
    return table_cache_->NewIterator(
        read_options_, env_options_, icomparator_, *file_meta.file_metadata,
<<<<<<< HEAD
        depend_files_, range_del_agg_, prefix_extractor_,
        nullptr /* don't need reference to table */, file_read_hist_,
        for_compaction_, nullptr /* arena */, skip_filters_, level_);
=======
        range_del_agg_, prefix_extractor_,
        nullptr /* don't need reference to table */,
        file_read_hist_, for_compaction_, nullptr /* arena */, skip_filters_,
        level_, smallest_compaction_key, largest_compaction_key);
>>>>>>> 7dd16410
  }

  TableCache* table_cache_;
  const ReadOptions read_options_;
  const EnvOptions& env_options_;
  const InternalKeyComparator& icomparator_;
  const LevelFilesBrief* flevel_;
  const DependFileMap& depend_files_;
  mutable FileDescriptor current_value_;
  const SliceTransform* prefix_extractor_;

  HistogramImpl* file_read_hist_;
  bool should_sample_;
  bool for_compaction_;
  bool skip_filters_;
  size_t file_index_;
  int level_;
  RangeDelAggregator* range_del_agg_;
  IteratorWrapper file_iter_;  // May be nullptr
  PinnedIteratorsManager* pinned_iters_mgr_;

  // To be propagated to RangeDelAggregator in order to safely truncate range
  // tombstones.
  const std::vector<AtomicCompactionUnitBoundary>* compaction_boundaries_;
};

void LevelIterator::Seek(const Slice& target) {
  size_t new_file_index = FindFile(icomparator_, *flevel_, target);

  InitFileIterator(new_file_index);
  if (file_iter_.iter() != nullptr) {
    file_iter_.Seek(target);
  }
  SkipEmptyFileForward();
}

void LevelIterator::SeekForPrev(const Slice& target) {
  size_t new_file_index = FindFile(icomparator_, *flevel_, target);
  if (new_file_index >= flevel_->num_files) {
    new_file_index = flevel_->num_files - 1;
  }

  InitFileIterator(new_file_index);
  if (file_iter_.iter() != nullptr) {
    file_iter_.SeekForPrev(target);
    SkipEmptyFileBackward();
  }
}

void LevelIterator::SeekToFirst() {
  InitFileIterator(0);
  if (file_iter_.iter() != nullptr) {
    file_iter_.SeekToFirst();
  }
  SkipEmptyFileForward();
}

void LevelIterator::SeekToLast() {
  InitFileIterator(flevel_->num_files - 1);
  if (file_iter_.iter() != nullptr) {
    file_iter_.SeekToLast();
  }
  SkipEmptyFileBackward();
}

void LevelIterator::Next() {
  assert(Valid());
  file_iter_.Next();
  SkipEmptyFileForward();
}

void LevelIterator::Prev() {
  assert(Valid());
  file_iter_.Prev();
  SkipEmptyFileBackward();
}

void LevelIterator::SkipEmptyFileForward() {
  while (file_iter_.iter() == nullptr ||
         (!file_iter_.Valid() && file_iter_.status().ok() &&
          !file_iter_.iter()->IsOutOfBound())) {
    // Move to next file
    if (file_index_ >= flevel_->num_files - 1) {
      // Already at the last file
      file_iter_.SetValid(false);
      return;
    }
    if (KeyReachedUpperBound(file_smallest_key(file_index_ + 1))) {
      file_iter_.SetValid(false);
      return;
    }
    InitFileIterator(file_index_ + 1);
    if (file_iter_.iter() != nullptr) {
      file_iter_.SeekToFirst();
    }
  }
}

void LevelIterator::SkipEmptyFileBackward() {
  while (file_iter_.iter() == nullptr ||
         (!file_iter_.Valid() && file_iter_.status().ok())) {
    // Move to previous file
    if (file_index_ == 0) {
      // Already the first file
      file_iter_.SetValid(false);
      return;
    }
    InitFileIterator(file_index_ - 1);
    if (file_iter_.iter() != nullptr) {
      file_iter_.SeekToLast();
    }
  }
}

void LevelIterator::SetFileIterator(InternalIterator* iter) {
  if (pinned_iters_mgr_ && iter) {
    iter->SetPinnedItersMgr(pinned_iters_mgr_);
  }

  InternalIterator* old_iter = file_iter_.Set(iter);
  if (pinned_iters_mgr_ && pinned_iters_mgr_->PinningEnabled()) {
    pinned_iters_mgr_->PinIterator(old_iter);
  } else {
    delete old_iter;
  }
}

void LevelIterator::InitFileIterator(size_t new_file_index) {
  if (new_file_index >= flevel_->num_files) {
    file_index_ = new_file_index;
    SetFileIterator(nullptr);
    return;
  } else {
    // If the file iterator shows incomplete, we try it again if users seek
    // to the same file, as this time we may go to a different data block
    // which is cached in block cache.
    //
    if (file_iter_.iter() != nullptr && !file_iter_.status().IsIncomplete() &&
        new_file_index == file_index_) {
      // file_iter_ is already constructed with this iterator, so
      // no need to change anything
    } else {
      file_index_ = new_file_index;
      InternalIterator* iter = NewFileIterator();
      SetFileIterator(iter);
    }
  }
}

// A wrapper of version builder which references the current version in
// constructor and unref it in the destructor.
// Both of the constructor and destructor need to be called inside DB Mutex.
class BaseReferencedVersionBuilder {
 public:
  explicit BaseReferencedVersionBuilder(ColumnFamilyData* cfd)
      : version_builder_(new VersionBuilder(
            cfd->current()->version_set()->env_options(), cfd->table_cache(),
            cfd->current()->storage_info(), cfd->ioptions()->info_log)),
        version_(cfd->current()) {
    version_->Ref();
  }
  ~BaseReferencedVersionBuilder() {
    delete version_builder_;
    version_->Unref();
  }
  VersionBuilder* version_builder() { return version_builder_; }

 private:
  VersionBuilder* version_builder_;
  Version* version_;
};
}  // anonymous namespace

Status Version::GetTableProperties(std::shared_ptr<const TableProperties>* tp,
                                   const FileMetaData* file_meta,
                                   const std::string* fname) const {
  auto table_cache = cfd_->table_cache();
  auto ioptions = cfd_->ioptions();
  Status s = table_cache->GetTableProperties(
      env_options_, cfd_->internal_comparator(), file_meta->fd, tp,
      mutable_cf_options_.prefix_extractor.get(), true /* no io */);
  if (s.ok()) {
    return s;
  }

  // We only ignore error type `Incomplete` since it's by design that we
  // disallow table when it's not in table cache.
  if (!s.IsIncomplete()) {
    return s;
  }

  // 2. Table is not present in table cache, we'll read the table properties
  // directly from the properties block in the file.
  std::unique_ptr<RandomAccessFile> file;
  std::string file_name;
  if (fname != nullptr) {
    file_name = *fname;
  } else {
    file_name =
      TableFileName(ioptions->cf_paths, file_meta->fd.GetNumber(),
                    file_meta->fd.GetPathId());
  }
  s = ioptions->env->NewRandomAccessFile(file_name, &file, env_options_);
  if (!s.ok()) {
    return s;
  }

  TableProperties* raw_table_properties;
  // By setting the magic number to kInvalidTableMagicNumber, we can by
  // pass the magic number check in the footer.
  std::unique_ptr<RandomAccessFileReader> file_reader(
      new RandomAccessFileReader(std::move(file), file_name));
  s = ReadTableProperties(
      file_reader.get(), file_meta->fd.GetFileSize(),
      Footer::kInvalidTableMagicNumber /* table's magic number */, *ioptions,
      &raw_table_properties, false /* compression_type_missing */);
  if (!s.ok()) {
    return s;
  }
  RecordTick(ioptions->statistics, NUMBER_DIRECT_LOAD_TABLE_PROPERTIES);

  *tp = std::shared_ptr<const TableProperties>(raw_table_properties);
  return s;
}

Status Version::GetPropertiesOfAllTables(TablePropertiesCollection* props) {
  Status s;
  for (int level = 0; level < storage_info_.num_levels_; level++) {
    s = GetPropertiesOfAllTables(props, level);
    if (!s.ok()) {
      return s;
    }
  }

  return Status::OK();
}

Status Version::GetPropertiesOfAllTables(TablePropertiesCollection* props,
                                         int level) {
  for (const auto& file_meta : storage_info_.files_[level]) {
    auto fname =
        TableFileName(cfd_->ioptions()->cf_paths, file_meta->fd.GetNumber(),
                      file_meta->fd.GetPathId());
    // 1. If the table is already present in table cache, load table
    // properties from there.
    std::shared_ptr<const TableProperties> table_properties;
    Status s = GetTableProperties(&table_properties, file_meta, &fname);
    if (s.ok()) {
      props->insert({fname, table_properties});
    } else {
      return s;
    }
  }

  return Status::OK();
}

Status Version::GetPropertiesOfTablesInRange(
    const Range* range, std::size_t n, TablePropertiesCollection* props) const {
  for (int level = 0; level < storage_info_.num_non_empty_levels(); level++) {
    for (decltype(n) i = 0; i < n; i++) {
      // Convert user_key into a corresponding internal key.
      InternalKey k1(range[i].start, kMaxSequenceNumber, kValueTypeForSeek);
      InternalKey k2(range[i].limit, kMaxSequenceNumber, kValueTypeForSeek);
      std::vector<FileMetaData*> files;
      storage_info_.GetOverlappingInputs(level, &k1, &k2, &files, -1, nullptr,
                                         false);
      for (const auto& file_meta : files) {
        auto fname =
            TableFileName(cfd_->ioptions()->cf_paths,
                          file_meta->fd.GetNumber(), file_meta->fd.GetPathId());
        if (props->count(fname) == 0) {
          // 1. If the table is already present in table cache, load table
          // properties from there.
          std::shared_ptr<const TableProperties> table_properties;
          Status s = GetTableProperties(&table_properties, file_meta, &fname);
          if (s.ok()) {
            props->insert({fname, table_properties});
          } else {
            return s;
          }
        }
      }
    }
  }

  return Status::OK();
}

Status Version::GetAggregatedTableProperties(
    std::shared_ptr<const TableProperties>* tp, int level) {
  TablePropertiesCollection props;
  Status s;
  if (level < 0) {
    s = GetPropertiesOfAllTables(&props);
  } else {
    s = GetPropertiesOfAllTables(&props, level);
  }
  if (!s.ok()) {
    return s;
  }

  auto* new_tp = new TableProperties();
  for (const auto& item : props) {
    new_tp->Add(*item.second);
  }
  tp->reset(new_tp);
  return Status::OK();
}

size_t Version::GetMemoryUsageByTableReaders() {
  size_t total_usage = 0;
  for (auto& file_level : storage_info_.level_files_brief_) {
    for (size_t i = 0; i < file_level.num_files; i++) {
      total_usage += cfd_->table_cache()->GetMemoryUsageByTableReader(
          env_options_, cfd_->internal_comparator(), file_level.files[i].fd,
          mutable_cf_options_.prefix_extractor.get());
    }
  }
  return total_usage;
}

void Version::GetColumnFamilyMetaData(ColumnFamilyMetaData* cf_meta) {
  assert(cf_meta);
  assert(cfd_);

  cf_meta->name = cfd_->GetName();
  cf_meta->size = 0;
  cf_meta->file_count = 0;
  cf_meta->levels.clear();

  auto* ioptions = cfd_->ioptions();
  auto* vstorage = storage_info();

  for (int level = 0; level < cfd_->NumberLevels(); level++) {
    uint64_t level_size = 0;
    cf_meta->file_count += vstorage->LevelFiles(level).size();
    std::vector<SstFileMetaData> files;
    for (const auto& file : vstorage->LevelFiles(level)) {
      uint32_t path_id = file->fd.GetPathId();
      std::string file_path;
      if (path_id < ioptions->cf_paths.size()) {
        file_path = ioptions->cf_paths[path_id].path;
      } else {
        assert(!ioptions->cf_paths.empty());
        file_path = ioptions->cf_paths.back().path;
      }
      files.emplace_back(SstFileMetaData{
          MakeTableFileName("", file->fd.GetNumber()),
          file_path,
          static_cast<size_t>(file->fd.GetFileSize()),
          file->fd.smallest_seqno,
          file->fd.largest_seqno,
          file->smallest.user_key().ToString(),
          file->largest.user_key().ToString(),
          file->stats.num_reads_sampled.load(std::memory_order_relaxed),
          file->being_compacted});
      level_size += file->fd.GetFileSize();
    }
    cf_meta->levels.emplace_back(
        level, level_size, std::move(files));
    cf_meta->size += level_size;
  }
}

uint64_t Version::GetSstFilesSize() {
  uint64_t sst_files_size = 0;
  for (int level = 0; level < storage_info_.num_levels_; level++) {
    for (const auto& file_meta : storage_info_.LevelFiles(level)) {
      sst_files_size += file_meta->fd.GetFileSize();
    }
  }
  return sst_files_size;
}

uint64_t VersionStorageInfo::GetEstimatedActiveKeys() const {
  // Estimation will be inaccurate when:
  // (1) there exist merge keys
  // (2) keys are directly overwritten
  // (3) deletion on non-existing keys
  // (4) low number of samples
  if (current_num_samples_ == 0) {
    return 0;
  }

  if (current_num_non_deletions_ <= current_num_deletions_) {
    return 0;
  }

  uint64_t est = current_num_non_deletions_ - current_num_deletions_;

  uint64_t file_count = 0;
  for (int level = 0; level < num_levels_; ++level) {
    file_count += files_[level].size();
  }

  if (current_num_samples_ < file_count) {
    // casting to avoid overflowing
    return static_cast<uint64_t>(
        (est * static_cast<double>(file_count) / current_num_samples_));
  } else {
    return est;
  }
}

double VersionStorageInfo::GetEstimatedCompressionRatioAtLevel(
    int level) const {
  assert(level < num_levels_);
  uint64_t sum_file_size_bytes = 0;
  uint64_t sum_data_size_bytes = 0;
  for (auto* file_meta : files_[level]) {
    sum_file_size_bytes += file_meta->fd.GetFileSize();
    sum_data_size_bytes += file_meta->raw_key_size + file_meta->raw_value_size;
  }
  if (sum_file_size_bytes == 0) {
    return -1.0;
  }
  return static_cast<double>(sum_data_size_bytes) / sum_file_size_bytes;
}

void Version::AddIterators(const ReadOptions& read_options,
                           const EnvOptions& soptions,
                           MergeIteratorBuilder* merge_iter_builder,
                           RangeDelAggregator* range_del_agg) {
  assert(storage_info_.finalized_);

  for (int level = 0; level < storage_info_.num_non_empty_levels(); level++) {
    AddIteratorsForLevel(read_options, soptions, merge_iter_builder, level,
                         range_del_agg);
  }
}

void Version::AddIteratorsForLevel(const ReadOptions& read_options,
                                   const EnvOptions& soptions,
                                   MergeIteratorBuilder* merge_iter_builder,
                                   int level,
                                   RangeDelAggregator* range_del_agg) {
  assert(storage_info_.finalized_);
  if (level >= storage_info_.num_non_empty_levels()) {
    // This is an empty level
    return;
  } else if (storage_info_.LevelFilesBrief(level).num_files == 0) {
    // No files in this level
    return;
  }

  bool should_sample = should_sample_file_read();

  auto* arena = merge_iter_builder->GetArena();
  if (level == 0 || storage_info_.LevelFilesBrief(level).num_files == 1) {
    // Merge all level zero files together since they may overlap.
    // Or there is only one file ...
    for (size_t i = 0; i < storage_info_.LevelFilesBrief(level).num_files;
         i++) {
      const auto& file = storage_info_.LevelFilesBrief(level).files[i];
      merge_iter_builder->AddIterator(cfd_->table_cache()->NewIterator(
          read_options, soptions, cfd_->internal_comparator(),
          *file.file_metadata, storage_info_.depend_files(), range_del_agg,
          mutable_cf_options_.prefix_extractor.get(), nullptr,
          cfd_->internal_stats()->GetFileReadHist(level), false, arena,
          false /* skip_filters */, 0 /* level */));
    }
    if (should_sample) {
      // Count ones for every L0 files. This is done per iterator creation
      // rather than Seek(), while files in other levels are recored per seek.
      // If users execute one range query per iterator, there may be some
      // discrepancy here.
      for (FileMetaData* meta : storage_info_.LevelFiles(0)) {
        sample_file_read_inc(meta);
      }
    }
  } else if (storage_info_.LevelFilesBrief(level).num_files > 0) {
    // For levels > 0, we can use a concatenating iterator that sequentially
    // walks through the non-overlapping files in the level, opening them
    // lazily.
    auto* mem = arena->AllocateAligned(sizeof(LevelIterator));
    merge_iter_builder->AddIterator(new (mem) LevelIterator(
        cfd_->table_cache(), read_options, soptions,
        cfd_->internal_comparator(), &storage_info_.LevelFilesBrief(level),
        storage_info_.depend_files(),
        mutable_cf_options_.prefix_extractor.get(), should_sample_file_read(),
        cfd_->internal_stats()->GetFileReadHist(level),
        false /* for_compaction */, IsFilterSkipped(level), level,
        range_del_agg));
  }
}

Status Version::OverlapWithLevelIterator(const ReadOptions& read_options,
                                         const EnvOptions& env_options,
                                         const Slice& smallest_user_key,
                                         const Slice& largest_user_key,
                                         int level, bool* overlap) {
  assert(storage_info_.finalized_);

  auto icmp = cfd_->internal_comparator();
  auto ucmp = icmp.user_comparator();

  Arena arena;
  Status status;
  RangeDelAggregator range_del_agg(icmp, {}, false);

  *overlap = false;

  if (level == 0 || storage_info_.LevelFilesBrief(level).num_files == 1) {
    for (size_t i = 0; i < storage_info_.LevelFilesBrief(level).num_files;
         i++) {
      const auto file = &storage_info_.LevelFilesBrief(level).files[i];
      if (AfterFile(ucmp, &smallest_user_key, file) ||
          BeforeFile(ucmp, &largest_user_key, file)) {
        continue;
      }
      ScopedArenaIterator iter(cfd_->table_cache()->NewIterator(
          read_options, env_options, cfd_->internal_comparator(),
          *file->file_metadata, storage_info_.depend_files(), &range_del_agg,
          mutable_cf_options_.prefix_extractor.get(), nullptr,
          cfd_->internal_stats()->GetFileReadHist(level), false, &arena,
          false /* skip_filters */, 0 /* level */));
      status = OverlapWithIterator(
          ucmp, smallest_user_key, largest_user_key, iter.get(), overlap);
      if (!status.ok() || *overlap) {
        break;
      }
    }
  } else if (storage_info_.LevelFilesBrief(level).num_files > 0) {
    auto mem = arena.AllocateAligned(sizeof(LevelIterator));
    ScopedArenaIterator iter(new (mem) LevelIterator(
        cfd_->table_cache(), read_options, env_options,
        cfd_->internal_comparator(), &storage_info_.LevelFilesBrief(level),
        storage_info_.depend_files(),
        mutable_cf_options_.prefix_extractor.get(), should_sample_file_read(),
        cfd_->internal_stats()->GetFileReadHist(level),
        false /* for_compaction */, IsFilterSkipped(level), level,
        &range_del_agg));
    status = OverlapWithIterator(
        ucmp, smallest_user_key, largest_user_key, iter.get(), overlap);
  }

  if (status.ok() && *overlap == false &&
      range_del_agg.IsRangeOverlapped(smallest_user_key, largest_user_key)) {
    *overlap = true;
  }
  return status;
}

VersionStorageInfo::VersionStorageInfo(
    const InternalKeyComparator* internal_comparator,
    const Comparator* user_comparator, int levels,
    CompactionStyle compaction_style, VersionStorageInfo* ref_vstorage,
    bool _force_consistency_checks)
    : internal_comparator_(internal_comparator),
      user_comparator_(user_comparator),
      // cfd is nullptr if Version is dummy
      num_levels_(levels),
      num_non_empty_levels_(0),
      file_indexer_(user_comparator),
      compaction_style_(compaction_style),
      files_(new std::vector<FileMetaData*>[num_levels_ + 1]),
      base_level_(num_levels_ == 1 ? -1 : 1),
      files_by_compaction_pri_(num_levels_),
      level0_non_overlapping_(false),
      next_file_to_compact_by_size_(num_levels_),
      compaction_score_(num_levels_),
      compaction_level_(num_levels_),
      l0_delay_trigger_count_(0),
      accumulated_file_size_(0),
      accumulated_raw_key_size_(0),
      accumulated_raw_value_size_(0),
      accumulated_num_non_deletions_(0),
      accumulated_num_deletions_(0),
      current_num_non_deletions_(0),
      current_num_deletions_(0),
      current_num_samples_(0),
      estimated_compaction_needed_bytes_(0),
      finalized_(false),
      is_pick_fail_(false),
      force_consistency_checks_(_force_consistency_checks) {
  ++files_; // level -1 used for depend files
  if (ref_vstorage != nullptr) {
    accumulated_file_size_ = ref_vstorage->accumulated_file_size_;
    accumulated_raw_key_size_ = ref_vstorage->accumulated_raw_key_size_;
    accumulated_raw_value_size_ = ref_vstorage->accumulated_raw_value_size_;
    accumulated_num_non_deletions_ =
        ref_vstorage->accumulated_num_non_deletions_;
    accumulated_num_deletions_ = ref_vstorage->accumulated_num_deletions_;
    current_num_non_deletions_ = ref_vstorage->current_num_non_deletions_;
    current_num_deletions_ = ref_vstorage->current_num_deletions_;
    current_num_samples_ = ref_vstorage->current_num_samples_;
    oldest_snapshot_seqnum_ = ref_vstorage->oldest_snapshot_seqnum_;
  }
}

Version::Version(ColumnFamilyData* column_family_data, VersionSet* vset,
                 const EnvOptions& env_opt,
                 const MutableCFOptions mutable_cf_options,
                 uint64_t version_number)
    : env_(vset->env_),
      cfd_(column_family_data),
      info_log_((cfd_ == nullptr) ? nullptr : cfd_->ioptions()->info_log),
      db_statistics_((cfd_ == nullptr) ? nullptr
                                       : cfd_->ioptions()->statistics),
      table_cache_((cfd_ == nullptr) ? nullptr : cfd_->table_cache()),
      merge_operator_((cfd_ == nullptr) ? nullptr
                                        : cfd_->ioptions()->merge_operator),
      storage_info_(
          (cfd_ == nullptr) ? nullptr : &cfd_->internal_comparator(),
          (cfd_ == nullptr) ? nullptr : cfd_->user_comparator(),
          cfd_ == nullptr ? 0 : cfd_->NumberLevels(),
          cfd_ == nullptr ? kCompactionStyleLevel
                          : cfd_->ioptions()->compaction_style,
          (cfd_ == nullptr || cfd_->current() == nullptr)
              ? nullptr
              : cfd_->current()->storage_info(),
          cfd_ == nullptr ? false : cfd_->ioptions()->force_consistency_checks),
      vset_(vset),
      next_(this),
      prev_(this),
      refs_(0),
      env_options_(env_opt),
      mutable_cf_options_(mutable_cf_options),
      version_number_(version_number) {}

void Version::Get(const ReadOptions& read_options, const LookupKey& k,
                  PinnableSlice* value, Status* status,
                  MergeContext* merge_context,
                  RangeDelAggregator* range_del_agg, bool* value_found,
                  bool* key_exists, SequenceNumber* seq, ReadCallback* callback,
                  bool* is_blob) {
  Slice ikey = k.internal_key();
  Slice user_key = k.user_key();

  assert(status->ok() || status->IsMergeInProgress());

  if (key_exists != nullptr) {
    // will falsify below if not found
    *key_exists = true;
  }

  PinnedIteratorsManager pinned_iters_mgr;
  GetContext get_context(
      user_comparator(), merge_operator_, info_log_, db_statistics_,
      status->ok() ? GetContext::kNotFound : GetContext::kMerge, user_key,
      value, value_found, merge_context, range_del_agg, this->env_, seq,
      merge_operator_ ? &pinned_iters_mgr : nullptr, callback, is_blob);

  // Pin blocks that we read to hold merge operands
  if (merge_operator_) {
    pinned_iters_mgr.StartPinning();
  }

  FilePicker fp(
      storage_info_.files_, user_key, ikey, &storage_info_.level_files_brief_,
      storage_info_.num_non_empty_levels_, &storage_info_.file_indexer_,
      user_comparator(), internal_comparator());
  FdWithKeyRange* f = fp.GetNextFile();

  while (f != nullptr) {
    if (get_context.sample()) {
      sample_file_read_inc(f->file_metadata);
    }

    *status = table_cache_->Get(
        read_options, *internal_comparator(), *f->file_metadata,
        storage_info_.depend_files(), ikey, &get_context,
        mutable_cf_options_.prefix_extractor.get(),
        cfd_->internal_stats()->GetFileReadHist(fp.GetHitFileLevel()),
        IsFilterSkipped(static_cast<int>(fp.GetHitFileLevel()),
                        fp.IsHitFileLastInLevel()),
        fp.GetCurrentLevel());
    // TODO: examine the behavior for corrupted key
    if (!status->ok()) {
      return;
    }

    // report the counters before returning
    if (get_context.State() != GetContext::kNotFound &&
        get_context.State() != GetContext::kMerge &&
        db_statistics_ != nullptr) {
      get_context.ReportCounters();
    }
    switch (get_context.State()) {
      case GetContext::kNotFound:
        // Keep searching in other files
        break;
      case GetContext::kMerge:
        break;
      case GetContext::kFound:
        if (fp.GetHitFileLevel() == 0) {
          RecordTick(db_statistics_, GET_HIT_L0);
        } else if (fp.GetHitFileLevel() == 1) {
          RecordTick(db_statistics_, GET_HIT_L1);
        } else if (fp.GetHitFileLevel() >= 2) {
          RecordTick(db_statistics_, GET_HIT_L2_AND_UP);
        }
        return;
      case GetContext::kDeleted:
        // Use empty error message for speed
        *status = Status::NotFound();
        return;
      case GetContext::kCorrupt:
        *status = Status::Corruption("corrupted key for ", user_key);
        return;
      case GetContext::kBlobIndex:
        ROCKS_LOG_ERROR(info_log_, "Encounter unexpected blob index.");
        *status = Status::NotSupported(
            "Encounter unexpected blob index. Please open DB with "
            "rocksdb::blob_db::BlobDB instead.");
        return;
    }
    f = fp.GetNextFile();
  }

  if (db_statistics_ != nullptr) {
    get_context.ReportCounters();
  }
  if (GetContext::kMerge == get_context.State()) {
    if (!merge_operator_) {
      *status = Status::InvalidArgument(
          "merge_operator is not properly initialized.");
      return;
    }
    // merge_operands are in saver and we hit the beginning of the key history
    // do a final merge of nullptr and operands;
    std::string* str_value = value != nullptr ? value->GetSelf() : nullptr;
    *status = MergeHelper::TimedFullMerge(
        merge_operator_, user_key, nullptr, merge_context->GetOperands(),
        str_value, info_log_, db_statistics_, env_,
        nullptr /* result_operand */, true);
    if (LIKELY(value != nullptr)) {
      value->PinSelf();
    }
  } else {
    if (key_exists != nullptr) {
      *key_exists = false;
    }
    *status = Status::NotFound(); // Use an empty error message for speed
  }
}

bool Version::IsFilterSkipped(int level, bool is_file_last_in_level) {
  // Reaching the bottom level implies misses at all upper levels, so we'll
  // skip checking the filters when we predict a hit.
  return cfd_->ioptions()->optimize_filters_for_hits &&
         (level > 0 || is_file_last_in_level) &&
         level == storage_info_.num_non_empty_levels() - 1;
}

void VersionStorageInfo::GenerateLevelFilesBrief() {
  level_files_brief_.resize(num_non_empty_levels_);
  for (int level = 0; level < num_non_empty_levels_; level++) {
    DoGenerateLevelFilesBrief(
        &level_files_brief_[level], files_[level], &arena_);
  }
}

void Version::PrepareApply(
    const MutableCFOptions& mutable_cf_options,
    bool update_stats) {
  UpdateAccumulatedStats(update_stats);
  storage_info_.UpdateNumNonEmptyLevels();
  storage_info_.CalculateBaseBytes(*cfd_->ioptions(), mutable_cf_options);
  storage_info_.UpdateFilesByCompactionPri(cfd_->ioptions()->compaction_pri);
  storage_info_.GenerateFileIndexer();
  storage_info_.GenerateLevelFilesBrief();
  storage_info_.GenerateLevel0NonOverlapping();
  storage_info_.GenerateBottommostFiles();
}

bool Version::MaybeInitializeFileMetaData(FileMetaData* file_meta) {
  if (file_meta->init_stats_from_file ||
      file_meta->compensated_file_size > 0) {
    return false;
  }
  std::shared_ptr<const TableProperties> tp;
  Status s = GetTableProperties(&tp, file_meta);
  file_meta->init_stats_from_file = true;
  if (!s.ok()) {
    ROCKS_LOG_ERROR(vset_->db_options_->info_log,
                    "Unable to load table properties for file %" PRIu64
                    " --- %s\n",
                    file_meta->fd.GetNumber(), s.ToString().c_str());
    return false;
  }
  if (tp.get() == nullptr) return false;
  file_meta->num_entries = tp->num_entries;
  file_meta->num_deletions = GetDeletedKeys(tp->user_collected_properties);
  file_meta->raw_value_size = tp->raw_value_size;
  file_meta->raw_key_size = tp->raw_key_size;

  return true;
}

void VersionStorageInfo::UpdateAccumulatedStats(FileMetaData* file_meta) {
  assert(file_meta->init_stats_from_file);
  accumulated_file_size_ += file_meta->fd.GetFileSize();
  accumulated_raw_key_size_ += file_meta->raw_key_size;
  accumulated_raw_value_size_ += file_meta->raw_value_size;
  accumulated_num_non_deletions_ +=
      file_meta->num_entries - file_meta->num_deletions;
  accumulated_num_deletions_ += file_meta->num_deletions;

  current_num_non_deletions_ +=
      file_meta->num_entries - file_meta->num_deletions;
  current_num_deletions_ += file_meta->num_deletions;
  current_num_samples_++;
}

void VersionStorageInfo::RemoveCurrentStats(FileMetaData* file_meta) {
  if (file_meta->init_stats_from_file) {
    current_num_non_deletions_ -=
        file_meta->num_entries - file_meta->num_deletions;
    current_num_deletions_ -= file_meta->num_deletions;
    current_num_samples_--;
  }
}

void Version::UpdateAccumulatedStats(bool update_stats) {
  if (update_stats) {
    // maximum number of table properties loaded from files.
    const int kMaxInitCount = 20;
    int init_count = 0;
    // here only the first kMaxInitCount files which haven't been
    // initialized from file will be updated with num_deletions.
    // The motivation here is to cap the maximum I/O per Version creation.
    // The reason for choosing files from lower-level instead of higher-level
    // is that such design is able to propagate the initialization from
    // lower-level to higher-level:  When the num_deletions of lower-level
    // files are updated, it will make the lower-level files have accurate
    // compensated_file_size, making lower-level to higher-level compaction
    // will be triggered, which creates higher-level files whose num_deletions
    // will be updated here.
    for (int level = -1;
         level < storage_info_.num_levels_ && init_count < kMaxInitCount;
         ++level) {
      for (auto* file_meta : storage_info_.files_[level]) {
        if (MaybeInitializeFileMetaData(file_meta)) {
          // each FileMeta will be initialized only once.
          storage_info_.UpdateAccumulatedStats(file_meta);
          // when option "max_open_files" is -1, all the file metadata has
          // already been read, so MaybeInitializeFileMetaData() won't incur
          // any I/O cost. "max_open_files=-1" means that the table cache passed
          // to the VersionSet and then to the ColumnFamilySet has a size of
          // TableCache::kInfiniteCapacity
          if (vset_->GetColumnFamilySet()->get_table_cache()->GetCapacity() ==
              TableCache::kInfiniteCapacity) {
            continue;
          }
          if (++init_count >= kMaxInitCount) {
            break;
          }
        }
      }
    }
    // In case all sampled-files contain only deletion entries, then we
    // load the table-property of a file in higher-level to initialize
    // that value.
    // here use level start from num_levels for include depend files
    for (int level = storage_info_.num_levels_ - 1;
         storage_info_.accumulated_raw_value_size_ == 0 && level >= -1;
         --level) {
      for (int i = static_cast<int>(storage_info_.files_[level].size()) - 1;
           storage_info_.accumulated_raw_value_size_ == 0 && i >= 0; --i) {
        if (MaybeInitializeFileMetaData(storage_info_.files_[level][i])) {
          storage_info_.UpdateAccumulatedStats(storage_info_.files_[level][i]);
        }
      }
    }
  }

  storage_info_.ComputeCompensatedSizes();
}

void VersionStorageInfo::ComputeCompensatedSizes() {
  static const int kDeletionWeightOnCompaction = 2;
  uint64_t average_value_size = GetAverageValueSize();

  std::function<uint64_t(const FileMetaData*)> compute_compensated_size;
  auto compute_compensated_size_lambda =
      [this, average_value_size,
       &compute_compensated_size](const FileMetaData* f) {
        uint64_t compensated_file_size = f->fd.GetFileSize();
        // Here we only boost the size of deletion entries of a file only
        // when the number of deletion entries is greater than the number of
        // non-deletion entries in the file.  The motivation here is that in
        // a stable workload, the number of deletion entries should be roughly
        // equal to the number of non-deletion entries.  If we compensate the
        // size of deletion entries in a stable workload, the deletion
        // compensation logic might introduce unwanted effet which changes the
        // shape of LSM tree.
        if (f->sst_purpose == 0) {
          if (f->num_deletions * 2 >= f->num_entries) {
            compensated_file_size += (f->num_deletions * 2 - f->num_entries) *
                                     average_value_size *
                                     kDeletionWeightOnCompaction;
          }
        } else {
          for (auto depend : f->sst_depend) {
            auto find = depend_files_.find(depend);
            if (find == depend_files_.end()) {
              // TODO log error
              continue;
            }
            compensated_file_size += compute_compensated_size(find->second);
          }
        }
        return compensated_file_size;
      };
  compute_compensated_size = std::ref(compute_compensated_size_lambda);

  // compute the compensated size
  for (int level = 0; level < num_levels_; level++) {
    for (auto* file_meta : files_[level]) {
      // Here we only compute compensated_file_size for those file_meta
      // which compensated_file_size is uninitialized (== 0). This is true only
      // for files that have been created right now and no other thread has
      // access to them. That's why we can safely mutate compensated_file_size.
      if (file_meta->compensated_file_size == 0) {
        file_meta->compensated_file_size =
            compute_compensated_size_lambda(file_meta);
      }
    }
  }
}

int VersionStorageInfo::MaxInputLevel() const {
  if (compaction_style_ == kCompactionStyleLevel) {
    return num_levels() - 2;
  }
  return 0;
}

int VersionStorageInfo::MaxOutputLevel(bool allow_ingest_behind) const {
  if (allow_ingest_behind) {
    assert(num_levels() > 1);
    return num_levels() - 2;
  }
  return num_levels() - 1;
}

void VersionStorageInfo::EstimateCompactionBytesNeeded(
    const MutableCFOptions& mutable_cf_options) {
  // Only implemented for level-based compaction
  if (compaction_style_ != kCompactionStyleLevel) {
    estimated_compaction_needed_bytes_ = 0;
    return;
  }

  // Start from Level 0, if level 0 qualifies compaction to level 1,
  // we estimate the size of compaction.
  // Then we move on to the next level and see whether it qualifies compaction
  // to the next level. The size of the level is estimated as the actual size
  // on the level plus the input bytes from the previous level if there is any.
  // If it exceeds, take the exceeded bytes as compaction input and add the size
  // of the compaction size to tatal size.
  // We keep doing it to Level 2, 3, etc, until the last level and return the
  // accumulated bytes.

  uint64_t bytes_compact_to_next_level = 0;
  uint64_t level_size = 0;
  for (auto* f : files_[0]) {
    level_size += f->fd.GetFileSize();
  }
  // Level 0
  bool level0_compact_triggered = false;
  if (static_cast<int>(files_[0].size()) >=
          mutable_cf_options.level0_file_num_compaction_trigger ||
      level_size >= mutable_cf_options.max_bytes_for_level_base) {
    level0_compact_triggered = true;
    estimated_compaction_needed_bytes_ = level_size;
    bytes_compact_to_next_level = level_size;
  } else {
    estimated_compaction_needed_bytes_ = 0;
  }

  // Level 1 and up.
  uint64_t bytes_next_level = 0;
  for (int level = base_level(); level <= MaxInputLevel(); level++) {
    level_size = 0;
    if (bytes_next_level > 0) {
#ifndef NDEBUG
      uint64_t level_size2 = 0;
      for (auto* f : files_[level]) {
        level_size2 += f->fd.GetFileSize();
      }
      assert(level_size2 == bytes_next_level);
#endif
      level_size = bytes_next_level;
      bytes_next_level = 0;
    } else {
      for (auto* f : files_[level]) {
        level_size += f->fd.GetFileSize();
      }
    }
    if (level == base_level() && level0_compact_triggered) {
      // Add base level size to compaction if level0 compaction triggered.
      estimated_compaction_needed_bytes_ += level_size;
    }
    // Add size added by previous compaction
    level_size += bytes_compact_to_next_level;
    bytes_compact_to_next_level = 0;
    uint64_t level_target = MaxBytesForLevel(level);
    if (level_size > level_target) {
      bytes_compact_to_next_level = level_size - level_target;
      // Estimate the actual compaction fan-out ratio as size ratio between
      // the two levels.

      assert(bytes_next_level == 0);
      if (level + 1 < num_levels_) {
        for (auto* f : files_[level + 1]) {
          bytes_next_level += f->fd.GetFileSize();
        }
      }
      if (bytes_next_level > 0) {
        assert(level_size > 0);
        estimated_compaction_needed_bytes_ += static_cast<uint64_t>(
            static_cast<double>(bytes_compact_to_next_level) *
            (static_cast<double>(bytes_next_level) /
                 static_cast<double>(level_size) +
             1));
      }
    }
  }
}

namespace {
uint32_t GetExpiredTtlFilesCount(const ImmutableCFOptions& ioptions,
                                 const MutableCFOptions& mutable_cf_options,
                                 const std::vector<FileMetaData*>& files) {
  uint32_t ttl_expired_files_count = 0;

  int64_t _current_time;
  auto status = ioptions.env->GetCurrentTime(&_current_time);
  if (status.ok()) {
    const uint64_t current_time = static_cast<uint64_t>(_current_time);
    for (auto f : files) {
      if (!f->being_compacted && f->fd.table_reader != nullptr &&
          f->fd.table_reader->GetTableProperties() != nullptr) {
        auto creation_time =
            f->fd.table_reader->GetTableProperties()->creation_time;
        if (creation_time > 0 &&
            creation_time < (current_time -
                             mutable_cf_options.compaction_options_fifo.ttl)) {
          ttl_expired_files_count++;
        }
      }
    }
  }
  return ttl_expired_files_count;
}
}  // anonymous namespace

void VersionStorageInfo::ComputeCompactionScore(
    const ImmutableCFOptions& immutable_cf_options,
    const MutableCFOptions& mutable_cf_options) {
  for (int level = 0; level <= MaxInputLevel(); level++) {
    double score;
    if (level == 0) {
      // We treat level-0 specially by bounding the number of files
      // instead of number of bytes for two reasons:
      //
      // (1) With larger write-buffer sizes, it is nice not to do too
      // many level-0 compactions.
      //
      // (2) The files in level-0 are merged on every read and
      // therefore we wish to avoid too many files when the individual
      // file size is small (perhaps because of a small write-buffer
      // setting, or very high compression ratios, or lots of
      // overwrites/deletions).
      int num_sorted_runs = 0;
      uint64_t total_size = 0;
      for (auto* f : files_[level]) {
        if (!f->being_compacted) {
          total_size += f->compensated_file_size;
          num_sorted_runs++;
        }
      }
      if (compaction_style_ == kCompactionStyleUniversal) {
        // For universal compaction, we use level0 score to indicate
        // compaction score for the whole DB. Adding other levels as if
        // they are L0 files.
        for (int i = 1; i < num_levels(); i++) {
          if (!files_[i].empty() && !files_[i][0]->being_compacted) {
            num_sorted_runs++;
          }
        }
      }

      if (compaction_style_ == kCompactionStyleFIFO) {
        score = static_cast<double>(total_size) /
                mutable_cf_options.compaction_options_fifo.max_table_files_size;
        if (mutable_cf_options.compaction_options_fifo.allow_compaction) {
          score = std::max(
              static_cast<double>(num_sorted_runs) /
                  mutable_cf_options.level0_file_num_compaction_trigger,
              score);
        }
        if (mutable_cf_options.compaction_options_fifo.ttl > 0) {
          score = std::max(
              static_cast<double>(GetExpiredTtlFilesCount(
                  immutable_cf_options, mutable_cf_options, files_[level])),
              score);
        }

      } else {
        score = static_cast<double>(num_sorted_runs) /
                mutable_cf_options.level0_file_num_compaction_trigger;
        if (compaction_style_ == kCompactionStyleLevel && num_levels() > 1) {
          // Level-based involves L0->L0 compactions that can lead to oversized
          // L0 files. Take into account size as well to avoid later giant
          // compactions to the base level.
          score = std::max(
              score, static_cast<double>(total_size) /
                     mutable_cf_options.max_bytes_for_level_base);
        }
      }
    } else {
      // Compute the ratio of current size to size limit.
      uint64_t level_bytes_no_compacting = 0;
      for (auto f : files_[level]) {
        if (!f->being_compacted) {
          level_bytes_no_compacting += f->compensated_file_size;
        }
      }
      score = static_cast<double>(level_bytes_no_compacting) /
              MaxBytesForLevel(level);
    }
    compaction_level_[level] = level;
    compaction_score_[level] = score;
  }

  // sort all the levels based on their score. Higher scores get listed
  // first. Use bubble sort because the number of entries are small.
  for (int i = 0; i < num_levels() - 2; i++) {
    for (int j = i + 1; j < num_levels() - 1; j++) {
      if (compaction_score_[i] < compaction_score_[j]) {
        double score = compaction_score_[i];
        int level = compaction_level_[i];
        compaction_score_[i] = compaction_score_[j];
        compaction_level_[i] = compaction_level_[j];
        compaction_score_[j] = score;
        compaction_level_[j] = level;
      }
    }
  }
  is_pick_fail_ = false;
  ComputeFilesMarkedForCompaction();
  ComputeBottommostFilesMarkedForCompaction();
  if (mutable_cf_options.ttl > 0) {
    ComputeExpiredTtlFiles(immutable_cf_options, mutable_cf_options.ttl);
  }
  EstimateCompactionBytesNeeded(mutable_cf_options);
}

void VersionStorageInfo::ComputeFilesMarkedForCompaction() {
  files_marked_for_compaction_.clear();
  int last_qualify_level = 0;

  // Do not include files from the last level with data
  // If table properties collector suggests a file on the last level,
  // we should not move it to a new level.
  for (int level = num_levels() - 1; level >= 1; level--) {
    if (!files_[level].empty()) {
      last_qualify_level = level - 1;
      break;
    }
  }

  for (int level = 0; level <= last_qualify_level; level++) {
    for (auto* f : files_[level]) {
      if (!f->being_compacted && f->marked_for_compaction) {
        files_marked_for_compaction_.emplace_back(level, f);
      }
    }
  }
}

void VersionStorageInfo::ComputeExpiredTtlFiles(
    const ImmutableCFOptions& ioptions, const uint64_t ttl) {
  assert(ttl > 0);

  expired_ttl_files_.clear();

  int64_t _current_time;
  auto status = ioptions.env->GetCurrentTime(&_current_time);
  if (!status.ok()) {
    return;
  }
  const uint64_t current_time = static_cast<uint64_t>(_current_time);

  for (int level = 0; level < num_levels() - 1; level++) {
    for (auto f : files_[level]) {
      if (!f->being_compacted && f->fd.table_reader != nullptr &&
          f->fd.table_reader->GetTableProperties() != nullptr) {
        auto creation_time =
            f->fd.table_reader->GetTableProperties()->creation_time;
        if (creation_time > 0 && creation_time < (current_time - ttl)) {
          expired_ttl_files_.emplace_back(level, f);
        }
      }
    }
  }
}

namespace {

// used to sort files by size
struct Fsize {
  size_t index;
  FileMetaData* file;
};

// Compator that is used to sort files based on their size
// In normal mode: descending size
bool CompareCompensatedSizeDescending(const Fsize& first, const Fsize& second) {
  return (first.file->compensated_file_size >
          second.file->compensated_file_size);
}
} // anonymous namespace

void VersionStorageInfo::AddFile(int level, FileMetaData* f, Logger* info_log) {
  auto* level_files = &files_[level];
  // Must not overlap
#ifndef NDEBUG
  if (level > 0 && !level_files->empty() &&
      internal_comparator_->Compare(level_files->back()->largest,
                                    f->smallest) >= 0) {
    auto* f2 = level_files->back();
    if (info_log != nullptr) {
      Error(info_log, "Adding new file %" PRIu64
                      " range (%s, %s) to level %d but overlapping "
                      "with existing file %" PRIu64 " %s %s",
            f->fd.GetNumber(), f->smallest.DebugString(true).c_str(),
            f->largest.DebugString(true).c_str(), level, f2->fd.GetNumber(),
            f2->smallest.DebugString(true).c_str(),
            f2->largest.DebugString(true).c_str());
      LogFlush(info_log);
    }
    assert(false);
  }
#else
  (void)info_log;
#endif
  f->refs++;
  level_files->push_back(f);
  if (level == -1) {
    depend_files_.emplace(f->fd.GetNumber(), f);
  } else if (f->sst_purpose != 0) {
    has_space_amplification_.emplace(level);
  }
}

// Version::PrepareApply() need to be called before calling the function, or
// following functions called:
// 1. UpdateNumNonEmptyLevels();
// 2. CalculateBaseBytes();
// 3. UpdateFilesByCompactionPri();
// 4. GenerateFileIndexer();
// 5. GenerateLevelFilesBrief();
// 6. GenerateLevel0NonOverlapping();
// 7. GenerateBottommostFiles();
void VersionStorageInfo::SetFinalized() {
  finalized_ = true;
#ifndef NDEBUG
  if (compaction_style_ != kCompactionStyleLevel) {
    // Not level based compaction.
    return;
  }
  assert(base_level_ < 0 || num_levels() == 1 ||
         (base_level_ >= 1 && base_level_ < num_levels()));
  // Verify all levels newer than base_level are empty except L0
  for (int level = 1; level < base_level(); level++) {
    assert(NumLevelBytes(level) == 0);
  }
  uint64_t max_bytes_prev_level = 0;
  for (int level = base_level(); level < num_levels() - 1; level++) {
    if (LevelFiles(level).size() == 0) {
      continue;
    }
    assert(MaxBytesForLevel(level) >= max_bytes_prev_level);
    max_bytes_prev_level = MaxBytesForLevel(level);
  }
  int num_empty_non_l0_level = 0;
  for (int level = 0; level < num_levels(); level++) {
    assert(LevelFiles(level).size() == 0 ||
           LevelFiles(level).size() == LevelFilesBrief(level).num_files);
    if (level > 0 && NumLevelBytes(level) > 0) {
      num_empty_non_l0_level++;
    }
    if (LevelFiles(level).size() > 0) {
      assert(level < num_non_empty_levels());
    }
  }
  assert(compaction_level_.size() > 0);
  assert(compaction_level_.size() == compaction_score_.size());
#endif
}

void VersionStorageInfo::UpdateNumNonEmptyLevels() {
  num_non_empty_levels_ = num_levels_;
  for (int i = num_levels_ - 1; i >= 0; i--) {
    if (files_[i].size() != 0) {
      return;
    } else {
      num_non_empty_levels_ = i;
    }
  }
}

namespace {
// Sort `temp` based on ratio of overlapping size over file size
void SortFileByOverlappingRatio(
    const InternalKeyComparator& icmp, const std::vector<FileMetaData*>& files,
    const std::vector<FileMetaData*>& next_level_files,
    std::vector<Fsize>* temp) {
  std::unordered_map<uint64_t, uint64_t> file_to_order;
  auto next_level_it = next_level_files.begin();

  for (auto& file : files) {
    uint64_t overlapping_bytes = 0;
    // Skip files in next level that is smaller than current file
    while (next_level_it != next_level_files.end() &&
           icmp.Compare((*next_level_it)->largest, file->smallest) < 0) {
      next_level_it++;
    }

    while (next_level_it != next_level_files.end() &&
           icmp.Compare((*next_level_it)->smallest, file->largest) < 0) {
      overlapping_bytes += (*next_level_it)->fd.file_size;

      if (icmp.Compare((*next_level_it)->largest, file->largest) > 0) {
        // next level file cross large boundary of current file.
        break;
      }
      next_level_it++;
    }

    assert(file->fd.file_size != 0);
    file_to_order[file->fd.GetNumber()] =
        overlapping_bytes * 1024u / file->fd.file_size;
  }

  std::sort(temp->begin(), temp->end(),
            [&](const Fsize& f1, const Fsize& f2) -> bool {
              return file_to_order[f1.file->fd.GetNumber()] <
                     file_to_order[f2.file->fd.GetNumber()];
            });
}
}  // namespace

void VersionStorageInfo::UpdateFilesByCompactionPri(
    CompactionPri compaction_pri) {
  if (compaction_style_ == kCompactionStyleNone ||
      compaction_style_ == kCompactionStyleFIFO ||
      compaction_style_ == kCompactionStyleUniversal) {
    // don't need this
    return;
  }
  // No need to sort the highest level because it is never compacted.
  for (int level = 0; level < num_levels() - 1; level++) {
    const std::vector<FileMetaData*>& files = files_[level];
    auto& files_by_compaction_pri = files_by_compaction_pri_[level];
    assert(files_by_compaction_pri.size() == 0);

    // populate a temp vector for sorting based on size
    std::vector<Fsize> temp(files.size());
    for (size_t i = 0; i < files.size(); i++) {
      temp[i].index = i;
      temp[i].file = files[i];
    }

    // sort the top number_of_files_to_sort_ based on file size
    size_t num = VersionStorageInfo::kNumberFilesToSort;
    if (num > temp.size()) {
      num = temp.size();
    }
    switch (compaction_pri) {
      case kByCompensatedSize:
        std::partial_sort(temp.begin(), temp.begin() + num, temp.end(),
                          CompareCompensatedSizeDescending);
        break;
      case kOldestLargestSeqFirst:
        std::sort(temp.begin(), temp.end(),
                  [](const Fsize& f1, const Fsize& f2) -> bool {
                    return f1.file->fd.largest_seqno <
                           f2.file->fd.largest_seqno;
                  });
        break;
      case kOldestSmallestSeqFirst:
        std::sort(temp.begin(), temp.end(),
                  [](const Fsize& f1, const Fsize& f2) -> bool {
                    return f1.file->fd.smallest_seqno <
                           f2.file->fd.smallest_seqno;
                  });
        break;
      case kMinOverlappingRatio:
        SortFileByOverlappingRatio(*internal_comparator_, files_[level],
                                   files_[level + 1], &temp);
        break;
      default:
        assert(false);
    }
    assert(temp.size() == files.size());

    // initialize files_by_compaction_pri_
    for (size_t i = 0; i < temp.size(); i++) {
      files_by_compaction_pri.push_back(static_cast<int>(temp[i].index));
    }
    next_file_to_compact_by_size_[level] = 0;
    assert(files_[level].size() == files_by_compaction_pri_[level].size());
  }
}

void VersionStorageInfo::GenerateLevel0NonOverlapping() {
  assert(!finalized_);
  level0_non_overlapping_ = true;
  if (level_files_brief_.size() == 0) {
    return;
  }

  // A copy of L0 files sorted by smallest key
  std::vector<FdWithKeyRange> level0_sorted_file(
      level_files_brief_[0].files,
      level_files_brief_[0].files + level_files_brief_[0].num_files);
  std::sort(level0_sorted_file.begin(), level0_sorted_file.end(),
            [this](const FdWithKeyRange& f1, const FdWithKeyRange& f2) -> bool {
              return (internal_comparator_->Compare(f1.smallest_key,
                                                    f2.smallest_key) < 0);
            });

  for (size_t i = 1; i < level0_sorted_file.size(); ++i) {
    FdWithKeyRange& f = level0_sorted_file[i];
    FdWithKeyRange& prev = level0_sorted_file[i - 1];
    if (internal_comparator_->Compare(prev.largest_key, f.smallest_key) >= 0) {
      level0_non_overlapping_ = false;
      break;
    }
  }
}

void VersionStorageInfo::GenerateBottommostFiles() {
  assert(!finalized_);
  assert(bottommost_files_.empty());
  for (size_t level = 0; level < level_files_brief_.size(); ++level) {
    for (size_t file_idx = 0; file_idx < level_files_brief_[level].num_files;
         ++file_idx) {
      const FdWithKeyRange& f = level_files_brief_[level].files[file_idx];
      int l0_file_idx;
      if (level == 0) {
        l0_file_idx = static_cast<int>(file_idx);
      } else {
        l0_file_idx = -1;
      }
      if (!RangeMightExistAfterSortedRun(f.smallest_key, f.largest_key,
                                         static_cast<int>(level),
                                         l0_file_idx)) {
        bottommost_files_.emplace_back(static_cast<int>(level),
                                       f.file_metadata);
      }
    }
  }
}

void VersionStorageInfo::UpdateOldestSnapshot(SequenceNumber seqnum) {
  assert(seqnum >= oldest_snapshot_seqnum_);
  oldest_snapshot_seqnum_ = seqnum;
  if (oldest_snapshot_seqnum_ > bottommost_files_mark_threshold_) {
    ComputeBottommostFilesMarkedForCompaction();
  }
}

void VersionStorageInfo::ComputeBottommostFilesMarkedForCompaction() {
  bottommost_files_marked_for_compaction_.clear();
  bottommost_files_mark_threshold_ = kMaxSequenceNumber;
  for (auto& level_and_file : bottommost_files_) {
    if (!level_and_file.second->being_compacted &&
        level_and_file.second->fd.largest_seqno != 0 &&
        level_and_file.second->num_deletions > 1) {
      // largest_seqno might be nonzero due to containing the final key in an
      // earlier compaction, whose seqnum we didn't zero out. Multiple deletions
      // ensures the file really contains deleted or overwritten keys.
      if (level_and_file.second->fd.largest_seqno < oldest_snapshot_seqnum_) {
        bottommost_files_marked_for_compaction_.push_back(level_and_file);
      } else {
        bottommost_files_mark_threshold_ =
            std::min(bottommost_files_mark_threshold_,
                     level_and_file.second->fd.largest_seqno);
      }
    }
  }
}

void Version::Ref() {
  ++refs_;
}

bool Version::Unref() {
  assert(refs_ >= 1);
  --refs_;
  if (refs_ == 0) {
    delete this;
    return true;
  }
  return false;
}

bool VersionStorageInfo::OverlapInLevel(int level,
                                        const Slice* smallest_user_key,
                                        const Slice* largest_user_key) {
  if (level >= num_non_empty_levels_) {
    // empty level, no overlap
    return false;
  }
  return SomeFileOverlapsRange(*internal_comparator_, (level > 0),
                               level_files_brief_[level], smallest_user_key,
                               largest_user_key);
}

// Store in "*inputs" all files in "level" that overlap [begin,end]
// If hint_index is specified, then it points to a file in the
// overlapping range.
// The file_index returns a pointer to any file in an overlapping range.
void VersionStorageInfo::GetOverlappingInputs(
    int level, const InternalKey* begin, const InternalKey* end,
    std::vector<FileMetaData*>* inputs, int hint_index, int* file_index,
    bool expand_range) const {
  if (level >= num_non_empty_levels_) {
    // this level is empty, no overlapping inputs
    return;
  }

  inputs->clear();
  if (file_index) {
    *file_index = -1;
  }
  const Comparator* user_cmp = user_comparator_;
  if (level > 0) {
    GetOverlappingInputsRangeBinarySearch(level, begin, end, inputs,
                                          hint_index, file_index);
    return;
  }

  Slice user_begin, user_end;
  if (begin != nullptr) {
    user_begin = begin->user_key();
  }
  if (end != nullptr) {
    user_end = end->user_key();
  }

  // index stores the file index need to check.
  std::list<size_t> index;
  for (size_t i = 0; i < level_files_brief_[level].num_files; i++) {
    index.emplace_back(i);
  }

  while (!index.empty()) {
    bool found_overlapping_file = false;
    auto iter = index.begin();
    while (iter != index.end()) {
      FdWithKeyRange* f = &(level_files_brief_[level].files[*iter]);
      const Slice file_start = ExtractUserKey(f->smallest_key);
      const Slice file_limit = ExtractUserKey(f->largest_key);
      if (begin != nullptr && user_cmp->Compare(file_limit, user_begin) < 0) {
        // "f" is completely before specified range; skip it
        iter++;
      } else if (end != nullptr &&
                 user_cmp->Compare(file_start, user_end) > 0) {
        // "f" is completely after specified range; skip it
        iter++;
      } else {
        // if overlap
        inputs->emplace_back(files_[level][*iter]);
        found_overlapping_file = true;
        // record the first file index.
        if (file_index && *file_index == -1) {
          *file_index = static_cast<int>(*iter);
        }
        // the related file is overlap, erase to avoid checking again.
        iter = index.erase(iter);
        if (expand_range) {
          if (begin != nullptr &&
              user_cmp->Compare(file_start, user_begin) < 0) {
            user_begin = file_start;
          }
          if (end != nullptr && user_cmp->Compare(file_limit, user_end) > 0) {
            user_end = file_limit;
          }
        }
      }
    }
    // if all the files left are not overlap, break
    if (!found_overlapping_file) {
      break;
    }
  }
}

// Store in "*inputs" files in "level" that within range [begin,end]
// Guarantee a "clean cut" boundary between the files in inputs
// and the surrounding files and the maxinum number of files.
// This will ensure that no parts of a key are lost during compaction.
// If hint_index is specified, then it points to a file in the range.
// The file_index returns a pointer to any file in an overlapping range.
void VersionStorageInfo::GetCleanInputsWithinInterval(
    int level, const InternalKey* begin, const InternalKey* end,
    std::vector<FileMetaData*>* inputs, int hint_index, int* file_index) const {
  inputs->clear();
  if (file_index) {
    *file_index = -1;
  }
  if (level >= num_non_empty_levels_ || level == 0 ||
      level_files_brief_[level].num_files == 0) {
    // this level is empty, no inputs within range
    // also don't support clean input interval within L0
    return;
  }

  const auto& level_files = level_files_brief_[level];
  if (begin == nullptr) {
    begin = &level_files.files[0].file_metadata->smallest;
  }
  if (end == nullptr) {
    end = &level_files.files[level_files.num_files - 1].file_metadata->largest;
  }

  GetOverlappingInputsRangeBinarySearch(level, begin, end, inputs,
                                        hint_index, file_index,
                                        true /* within_interval */);
}

// Store in "*inputs" all files in "level" that overlap [begin,end]
// Employ binary search to find at least one file that overlaps the
// specified range. From that file, iterate backwards and
// forwards to find all overlapping files.
// if within_range is set, then only store the maximum clean inputs
// within range [begin, end]. "clean" means there is a boudnary
// between the files in "*inputs" and the surrounding files
void VersionStorageInfo::GetOverlappingInputsRangeBinarySearch(
    int level, const InternalKey* begin, const InternalKey* end,
    std::vector<FileMetaData*>* inputs, int hint_index, int* file_index,
    bool within_interval) const {
  assert(level > 0);
  int min = 0;
  int mid = 0;
  int max = static_cast<int>(files_[level].size()) - 1;
  bool foundOverlap = false;
  auto user_cmp = user_comparator_;

  // if the caller already knows the index of a file that has overlap,
  // then we can skip the binary search.
  if (hint_index != -1) {
    mid = hint_index;
    foundOverlap = true;
  }

  while (!foundOverlap && min <= max) {
    mid = (min + max) / 2;
    FdWithKeyRange* f = &(level_files_brief_[level].files[mid]);
    auto& smallest = f->file_metadata->smallest;
    auto& largest = f->file_metadata->largest;
    if ((!within_interval && sstableKeyCompare(user_cmp, begin, largest) > 0) ||
        (within_interval && sstableKeyCompare(user_cmp, begin, smallest) > 0)) {
      min = mid + 1;
    } else if ((!within_interval &&
                sstableKeyCompare(user_cmp, smallest, end) > 0) ||
               (within_interval &&
                sstableKeyCompare(user_cmp, largest, end) > 0)) {
      max = mid - 1;
    } else {
      foundOverlap = true;
      break;
    }
  }

  // If there were no overlapping files, return immediately.
  if (!foundOverlap) {
    return;
  }
  // returns the index where an overlap is found
  if (file_index) {
    *file_index = mid;
  }

  int start_index, end_index;
  if (within_interval) {
    ExtendFileRangeWithinInterval(level, begin, end, mid,
                                  &start_index, &end_index);
  } else {
    ExtendFileRangeOverlappingInterval(level, begin, end, mid,
                                       &start_index, &end_index);
    assert(end_index >= start_index);
  }
  // insert overlapping files into vector
  for (int i = start_index; i <= end_index; i++) {
    inputs->push_back(files_[level][i]);
  }
}

// Store in *start_index and *end_index the range of all files in
// "level" that overlap [begin,end]
// The mid_index specifies the index of at least one file that
// overlaps the specified range. From that file, iterate backward
// and forward to find all overlapping files.
// Use FileLevel in searching, make it faster
void VersionStorageInfo::ExtendFileRangeOverlappingInterval(
    int level, const InternalKey* begin, const InternalKey* end,
    unsigned int mid_index, int* start_index, int* end_index) const {
  auto user_cmp = user_comparator_;
  const FdWithKeyRange* files = level_files_brief_[level].files;
#ifndef NDEBUG
  {
    // assert that the file at mid_index overlaps with the range
    assert(mid_index < level_files_brief_[level].num_files);
    const FdWithKeyRange* f = &files[mid_index];
    auto& smallest = f->file_metadata->smallest;
    auto& largest = f->file_metadata->largest;
    if (sstableKeyCompare(user_cmp, begin, smallest) <= 0) {
      assert(sstableKeyCompare(user_cmp, smallest, end) <= 0);
    } else {
      // fprintf(stderr, "ExtendFileRangeOverlappingInterval\n%s - %s\n%s - %s\n%d %d\n",
      //         begin ? begin->DebugString().c_str() : "(null)",
      //         end ? end->DebugString().c_str() : "(null)",
      //         smallest->DebugString().c_str(),
      //         largest->DebugString().c_str(),
      //         sstableKeyCompare(user_cmp, smallest, begin),
      //         sstableKeyCompare(user_cmp, largest, begin));
      assert(sstableKeyCompare(user_cmp, begin, largest) <= 0);
    }
  }
#endif
  *start_index = mid_index + 1;
  *end_index = mid_index;
  int count __attribute__((__unused__));
  count = 0;

  // check backwards from 'mid' to lower indices
  for (int i = mid_index; i >= 0; i--) {
    const FdWithKeyRange* f = &files[i];
    auto& largest = f->file_metadata->largest;
    if (sstableKeyCompare(user_cmp, begin, largest) <= 0) {
      *start_index = i;
      assert((count++, true));
    } else {
      break;
    }
  }
  // check forward from 'mid+1' to higher indices
  for (unsigned int i = mid_index + 1;
       i < level_files_brief_[level].num_files; i++) {
    const FdWithKeyRange* f = &files[i];
    auto& smallest = f->file_metadata->smallest;
    if (sstableKeyCompare(user_cmp, smallest, end) <= 0) {
      assert((count++, true));
      *end_index = i;
    } else {
      break;
    }
  }
  assert(count == *end_index - *start_index + 1);
}

// Store in *start_index and *end_index the clean range of all files in
// "level" within [begin,end]
// The mid_index specifies the index of at least one file within
// the specified range. From that file, iterate backward
// and forward to find all overlapping files and then "shrink" to
// the clean range required.
// Use FileLevel in searching, make it faster
void VersionStorageInfo::ExtendFileRangeWithinInterval(
    int level, const InternalKey* begin, const InternalKey* end,
    unsigned int mid_index, int* start_index, int* end_index) const {
  assert(level != 0);
  auto* user_cmp = user_comparator_;
  const FdWithKeyRange* files = level_files_brief_[level].files;
#ifndef NDEBUG
  {
    // assert that the file at mid_index is within the range
    assert(mid_index < level_files_brief_[level].num_files);
    const FdWithKeyRange* f = &files[mid_index];
    auto& smallest = f->file_metadata->smallest;
    auto& largest = f->file_metadata->largest;
    assert(sstableKeyCompare(user_cmp, begin, smallest) <= 0 &&
           sstableKeyCompare(user_cmp, largest, end) <= 0);
  }
#endif
  ExtendFileRangeOverlappingInterval(level, begin, end, mid_index,
                                     start_index, end_index);
  int left = *start_index;
  int right = *end_index;
  // shrink from left to right
  while (left <= right) {
    auto& smallest = files[left].file_metadata->smallest;
    if (sstableKeyCompare(user_cmp, begin, smallest) > 0) {
      left++;
      continue;
    }
    if (left > 0) {  // If not first file
      auto& largest = files[left - 1].file_metadata->largest;
      if (sstableKeyCompare(user_cmp, smallest, largest) == 0) {
        left++;
        continue;
      }
    }
    break;
  }
  // shrink from right to left
  while (left <= right) {
    auto& largest = files[right].file_metadata->largest;
    if (sstableKeyCompare(user_cmp, largest, end) > 0) {
      right--;
      continue;
    }
    if (right < static_cast<int>(level_files_brief_[level].num_files) -
                    1) {  // If not the last file
      auto& smallest = files[right + 1].file_metadata->smallest;
      if (sstableKeyCompare(user_cmp, smallest, largest) == 0) {
        // The last user key in range overlaps with the next file's first key
        right--;
        continue;
      }
    }
    break;
  }

  *start_index = left;
  *end_index = right;
}

uint64_t VersionStorageInfo::NumLevelBytes(int level) const {
  assert(level >= 0);
  assert(level < num_levels());
  return TotalFileSize(files_[level]);
}

const char* VersionStorageInfo::LevelSummary(
    LevelSummaryStorage* scratch) const {
  int len = 0;
  if (compaction_style_ == kCompactionStyleLevel && num_levels() > 1) {
    assert(base_level_ < static_cast<int>(level_max_bytes_.size()));
    len = snprintf(scratch->buffer, sizeof(scratch->buffer),
                   "base level %d max bytes base %" PRIu64 " ", base_level_,
                   level_max_bytes_[base_level_]);
  }
  len +=
      snprintf(scratch->buffer + len, sizeof(scratch->buffer) - len, "files[");
  for (int i = 0; i < num_levels(); i++) {
    int sz = sizeof(scratch->buffer) - len;
    int ret = snprintf(scratch->buffer + len, sz, "%d ", int(files_[i].size()));
    if (ret < 0 || ret >= sz) break;
    len += ret;
  }
  if (len > 0) {
    // overwrite the last space
    --len;
  }
  len += snprintf(scratch->buffer + len, sizeof(scratch->buffer) - len,
                  "] max score %.2f", compaction_score_[0]);

  if (!files_marked_for_compaction_.empty()) {
    snprintf(scratch->buffer + len, sizeof(scratch->buffer) - len,
             " (%" ROCKSDB_PRIszt " files need compaction)",
             files_marked_for_compaction_.size());
  }

  return scratch->buffer;
}

const char* VersionStorageInfo::LevelFileSummary(FileSummaryStorage* scratch,
                                                 int level) const {
  int len = snprintf(scratch->buffer, sizeof(scratch->buffer), "files_size[");
  for (const auto& f : files_[level]) {
    int sz = sizeof(scratch->buffer) - len;
    char sztxt[16];
    AppendHumanBytes(f->fd.GetFileSize(), sztxt, sizeof(sztxt));
    int ret = snprintf(scratch->buffer + len, sz,
                       "#%" PRIu64 "(seq=%" PRIu64 ",sz=%s,%d) ",
                       f->fd.GetNumber(), f->fd.smallest_seqno, sztxt,
                       static_cast<int>(f->being_compacted));
    if (ret < 0 || ret >= sz) {
      break;
    }
    len += ret;
  }
  // overwrite the last space (only if files_[level].size() is non-zero)
  if (files_[level].size() && len > 0) {
    --len;
  }
  snprintf(scratch->buffer + len, sizeof(scratch->buffer) - len, "]");
  return scratch->buffer;
}

int64_t VersionStorageInfo::MaxNextLevelOverlappingBytes() {
  uint64_t result = 0;
  std::vector<FileMetaData*> overlaps;
  for (int level = 1; level < num_levels() - 1; level++) {
    for (const auto& f : files_[level]) {
      GetOverlappingInputs(level + 1, &f->smallest, &f->largest, &overlaps);
      const uint64_t sum = TotalFileSize(overlaps);
      if (sum > result) {
        result = sum;
      }
    }
  }
  return result;
}

uint64_t VersionStorageInfo::MaxBytesForLevel(int level) const {
  // Note: the result for level zero is not really used since we set
  // the level-0 compaction threshold based on number of files.
  assert(level >= 0);
  assert(level < static_cast<int>(level_max_bytes_.size()));
  return level_max_bytes_[level];
}

void VersionStorageInfo::CalculateBaseBytes(const ImmutableCFOptions& ioptions,
                                            const MutableCFOptions& options) {
  // Special logic to set number of sorted runs.
  // It is to match the previous behavior when all files are in L0.
  int num_l0_count = static_cast<int>(files_[0].size());
  if (compaction_style_ == kCompactionStyleUniversal) {
    // For universal compaction, we use level0 score to indicate
    // compaction score for the whole DB. Adding other levels as if
    // they are L0 files.
    for (int i = 1; i < num_levels(); i++) {
      if (!files_[i].empty()) {
        num_l0_count++;
      }
    }
  }
  set_l0_delay_trigger_count(num_l0_count);

  level_max_bytes_.resize(ioptions.num_levels);
  if (!ioptions.level_compaction_dynamic_level_bytes) {
    base_level_ = (ioptions.compaction_style == kCompactionStyleLevel) ? 1 : -1;

    // Calculate for static bytes base case
    for (int i = 0; i < ioptions.num_levels; ++i) {
      if (i == 0 && ioptions.compaction_style == kCompactionStyleUniversal) {
        level_max_bytes_[i] = options.max_bytes_for_level_base;
      } else if (i > 1) {
        level_max_bytes_[i] = MultiplyCheckOverflow(
            MultiplyCheckOverflow(level_max_bytes_[i - 1],
                                  options.max_bytes_for_level_multiplier),
            options.MaxBytesMultiplerAdditional(i - 1));
      } else {
        level_max_bytes_[i] = options.max_bytes_for_level_base;
      }
    }
  } else {
    uint64_t max_level_size = 0;

    int first_non_empty_level = -1;
    // Find size of non-L0 level of most data.
    // Cannot use the size of the last level because it can be empty or less
    // than previous levels after compaction.
    for (int i = 1; i < num_levels_; i++) {
      uint64_t total_size = 0;
      for (const auto& f : files_[i]) {
        total_size += f->fd.GetFileSize();
      }
      if (total_size > 0 && first_non_empty_level == -1) {
        first_non_empty_level = i;
      }
      if (total_size > max_level_size) {
        max_level_size = total_size;
      }
    }

    // Prefill every level's max bytes to disallow compaction from there.
    for (int i = 0; i < num_levels_; i++) {
      level_max_bytes_[i] = std::numeric_limits<uint64_t>::max();
    }

    if (max_level_size == 0) {
      // No data for L1 and up. L0 compacts to last level directly.
      // No compaction from L1+ needs to be scheduled.
      base_level_ = num_levels_ - 1;
    } else {
      uint64_t base_bytes_max = options.max_bytes_for_level_base;
      uint64_t base_bytes_min = static_cast<uint64_t>(
          base_bytes_max / options.max_bytes_for_level_multiplier);

      // Try whether we can make last level's target size to be max_level_size
      uint64_t cur_level_size = max_level_size;
      for (int i = num_levels_ - 2; i >= first_non_empty_level; i--) {
        // Round up after dividing
        cur_level_size = static_cast<uint64_t>(
            cur_level_size / options.max_bytes_for_level_multiplier);
      }

      // Calculate base level and its size.
      uint64_t base_level_size;
      if (cur_level_size <= base_bytes_min) {
        // Case 1. If we make target size of last level to be max_level_size,
        // target size of the first non-empty level would be smaller than
        // base_bytes_min. We set it be base_bytes_min.
        base_level_size = base_bytes_min + 1U;
        base_level_ = first_non_empty_level;
        ROCKS_LOG_WARN(ioptions.info_log,
                       "More existing levels in DB than needed. "
                       "max_bytes_for_level_multiplier may not be guaranteed.");
      } else {
        // Find base level (where L0 data is compacted to).
        base_level_ = first_non_empty_level;
        while (base_level_ > 1 && cur_level_size > base_bytes_max) {
          --base_level_;
          cur_level_size = static_cast<uint64_t>(
              cur_level_size / options.max_bytes_for_level_multiplier);
        }
        if (cur_level_size > base_bytes_max) {
          // Even L1 will be too large
          assert(base_level_ == 1);
          base_level_size = base_bytes_max;
        } else {
          base_level_size = cur_level_size;
        }
      }

      uint64_t level_size = base_level_size;
      for (int i = base_level_; i < num_levels_; i++) {
        if (i > base_level_) {
          level_size = MultiplyCheckOverflow(
              level_size, options.max_bytes_for_level_multiplier);
        }
        // Don't set any level below base_bytes_max. Otherwise, the LSM can
        // assume an hourglass shape where L1+ sizes are smaller than L0. This
        // causes compaction scoring, which depends on level sizes, to favor L1+
        // at the expense of L0, which may fill up and stall.
        level_max_bytes_[i] = std::max(level_size, base_bytes_max);
      }
    }
  }
}

uint64_t VersionStorageInfo::EstimateLiveDataSize() const {
  // Estimate the live data size by adding up the size of the last level for all
  // key ranges. Note: Estimate depends on the ordering of files in level 0
  // because files in level 0 can be overlapping.
  uint64_t size = 0;

  auto ikey_lt = [this](InternalKey* x, InternalKey* y) {
    return internal_comparator_->Compare(*x, *y) < 0;
  };
  // (Ordered) map of largest keys in non-overlapping files
  std::map<InternalKey*, FileMetaData*, decltype(ikey_lt)> ranges(ikey_lt);

  for (int l = num_levels_ - 1; l >= 0; l--) {
    bool found_end = false;
    for (auto file : files_[l]) {
      // Find the first file where the largest key is larger than the smallest
      // key of the current file. If this file does not overlap with the
      // current file, none of the files in the map does. If there is
      // no potential overlap, we can safely insert the rest of this level
      // (if the level is not 0) into the map without checking again because
      // the elements in the level are sorted and non-overlapping.
      auto lb = (found_end && l != 0) ? ranges.end()
                                      : ranges.lower_bound(&file->smallest);
      found_end = (lb == ranges.end());
      if (found_end || internal_comparator_->Compare(
                           file->largest, (*lb).second->smallest) < 0) {
        ranges.emplace_hint(lb, &file->largest, file);
        size += file->fd.file_size;
      }
    }
  }
  return size;
}

bool VersionStorageInfo::RangeMightExistAfterSortedRun(
    const Slice& smallest_key, const Slice& largest_key, int last_level,
    int last_l0_idx) {
  assert((last_l0_idx != -1) == (last_level == 0));
  // TODO(ajkr): this preserves earlier behavior where we considered an L0 file
  // bottommost only if it's the oldest L0 file and there are no files on older
  // levels. It'd be better to consider it bottommost if there's no overlap in
  // older levels/files.
  if (last_level == 0 &&
      last_l0_idx != static_cast<int>(LevelFiles(0).size() - 1)) {
    return true;
  }

  // Checks whether there are files living beyond the `last_level`. If lower
  // levels have files, it checks for overlap between [`smallest_key`,
  // `largest_key`] and those files. Bottomlevel optimizations can be made if
  // there are no files in lower levels or if there is no overlap with the files
  // in the lower levels.
  for (int level = last_level + 1; level < num_levels(); level++) {
    // The range is not in the bottommost level if there are files in lower
    // levels when the `last_level` is 0 or if there are files in lower levels
    // which overlap with [`smallest_key`, `largest_key`].
    if (files_[level].size() > 0 &&
        (last_level == 0 ||
         OverlapInLevel(level, &smallest_key, &largest_key))) {
      return true;
    }
  }
  return false;
}

void Version::AddLiveFiles(std::vector<FileDescriptor>* live) {
  for (int level = -1; level < storage_info_.num_levels(); level++) {
    const std::vector<FileMetaData*>& files = storage_info_.files_[level];
    for (const auto& file : files) {
      live->push_back(file->fd);
    }
  }
}

std::string Version::DebugString(bool hex, bool print_stats) const {
  std::string r;
  for (int level = 0; level < storage_info_.num_levels_; level++) {
    // E.g.,
    //   --- level 1 ---
    //   17:123['a' .. 'd']
    //   20:43['e' .. 'g']
    //
    // if print_stats=true:
    //   17:123['a' .. 'd'](4096)
    r.append("--- level ");
    AppendNumberTo(&r, level);
    r.append(" --- version# ");
    AppendNumberTo(&r, version_number_);
    r.append(" ---\n");
    const std::vector<FileMetaData*>& files = storage_info_.files_[level];
    for (size_t i = 0; i < files.size(); i++) {
      r.push_back(' ');
      AppendNumberTo(&r, files[i]->fd.GetNumber());
      r.push_back(':');
      AppendNumberTo(&r, files[i]->fd.GetFileSize());
      r.append("[");
      r.append(files[i]->smallest.DebugString(hex));
      r.append(" .. ");
      r.append(files[i]->largest.DebugString(hex));
      r.append("]");
      if (print_stats) {
        r.append("(");
        r.append(ToString(
            files[i]->stats.num_reads_sampled.load(std::memory_order_relaxed)));
        r.append(")");
      }
      r.append("\n");
    }
  }
  return r;
}

// this is used to batch writes to the manifest file
struct VersionSet::ManifestWriter {
  Status status;
  bool done;
  InstrumentedCondVar cv;
  ColumnFamilyData* cfd;
  const MutableCFOptions mutable_cf_options;
  const autovector<VersionEdit*>& edit_list;

  explicit ManifestWriter(InstrumentedMutex* mu, ColumnFamilyData* _cfd,
                          const MutableCFOptions& cf_options,
                          const autovector<VersionEdit*>& e)
      : done(false),
        cv(mu),
        cfd(_cfd),
        mutable_cf_options(cf_options),
        edit_list(e) {}
};

VersionSet::VersionSet(const std::string& dbname,
                       const ImmutableDBOptions* _db_options,
                       const EnvOptions& storage_options, Cache* table_cache,
                       WriteBufferManager* write_buffer_manager,
                       WriteController* write_controller)
    : column_family_set_(
          new ColumnFamilySet(dbname, _db_options, storage_options, table_cache,
                              write_buffer_manager, write_controller)),
      env_(_db_options->env),
      dbname_(dbname),
      db_options_(_db_options),
      next_file_number_(2),
      manifest_file_number_(0),  // Filled by Recover()
      options_file_number_(0),
      pending_manifest_file_number_(0),
      last_sequence_(0),
      last_allocated_sequence_(0),
      last_published_sequence_(0),
      prev_log_number_(0),
      current_version_number_(0),
      manifest_file_size_(0),
      env_options_(storage_options) {}

void CloseTables(void* ptr, size_t) {
  TableReader* table_reader = reinterpret_cast<TableReader*>(ptr);
  table_reader->Close();
}

VersionSet::~VersionSet() {
  // we need to delete column_family_set_ because its destructor depends on
  // VersionSet
  Cache* table_cache = column_family_set_->get_table_cache();
  table_cache->ApplyToAllCacheEntries(&CloseTables, false /* thread_safe */);
  column_family_set_.reset();
  for (auto& file : obsolete_files_) {
    if (file.metadata->table_reader_handle) {
      table_cache->Release(file.metadata->table_reader_handle);
      TableCache::Evict(table_cache, file.metadata->fd.GetNumber());
    }
    file.DeleteMetadata();
  }
  obsolete_files_.clear();
}

void VersionSet::AppendVersion(ColumnFamilyData* column_family_data,
                               Version* v) {
  // compute new compaction score
  v->storage_info()->ComputeCompactionScore(
      *column_family_data->ioptions(),
      *column_family_data->GetLatestMutableCFOptions());

  // Mark v finalized
  v->storage_info_.SetFinalized();

  // Make "v" current
  assert(v->refs_ == 0);
  Version* current = column_family_data->current();
  assert(v != current);
  if (current != nullptr) {
    assert(current->refs_ > 0);
    current->Unref();
  }
  column_family_data->SetCurrent(v);
  v->Ref();

  // Append to linked list
  v->prev_ = column_family_data->dummy_versions()->prev_;
  v->next_ = column_family_data->dummy_versions();
  v->prev_->next_ = v;
  v->next_->prev_ = v;
}

Status VersionSet::ProcessManifestWrites(
    std::deque<ManifestWriter>& writers, InstrumentedMutex* mu,
    Directory* db_directory, bool new_descriptor_log,
    const ColumnFamilyOptions* new_cf_options) {
  assert(!writers.empty());
  ManifestWriter& first_writer = writers.front();
  ManifestWriter* last_writer = &first_writer;

  assert(!manifest_writers_.empty());
  assert(manifest_writers_.front() == &first_writer);

  autovector<VersionEdit*> batch_edits;
  autovector<Version*> versions;
  autovector<const MutableCFOptions*> mutable_cf_options_ptrs;
  std::vector<std::unique_ptr<BaseReferencedVersionBuilder>> builder_guards;

  if (first_writer.edit_list.front()->IsColumnFamilyManipulation()) {
    // No group commits for column family add or drop
    LogAndApplyCFHelper(first_writer.edit_list.front());
    batch_edits.push_back(first_writer.edit_list.front());
  } else {
    auto it = manifest_writers_.cbegin();
    while (it != manifest_writers_.cend()) {
      if ((*it)->edit_list.front()->IsColumnFamilyManipulation()) {
        // no group commits for column family add or drop
        break;
      }
      last_writer = *(it++);
      assert(last_writer != nullptr);
      assert(last_writer->cfd != nullptr);
      if (last_writer->cfd != nullptr && last_writer->cfd->IsDropped()) {
        continue;
      }
      // We do a linear search on versions because versions is small.
      // TODO(yanqin) maybe consider unordered_map
      Version* version = nullptr;
      VersionBuilder* builder = nullptr;
      for (int i = 0; i != static_cast<int>(versions.size()); ++i) {
        uint32_t cf_id = last_writer->cfd->GetID();
        if (versions[i]->cfd()->GetID() == cf_id) {
          version = versions[i];
          assert(!builder_guards.empty() &&
                 builder_guards.size() == versions.size());
          builder = builder_guards[i]->version_builder();
          TEST_SYNC_POINT_CALLBACK(
              "VersionSet::ProcessManifestWrites:SameColumnFamily", &cf_id);
          break;
        }
      }
      if (version == nullptr) {
        version = new Version(last_writer->cfd, this, env_options_,
                              last_writer->mutable_cf_options,
                              current_version_number_++);
        versions.push_back(version);
        mutable_cf_options_ptrs.push_back(&last_writer->mutable_cf_options);
        builder_guards.emplace_back(
            new BaseReferencedVersionBuilder(last_writer->cfd));
        builder = builder_guards.back()->version_builder();
      }
      assert(builder != nullptr);  // make checker happy
      for (const auto& e : last_writer->edit_list) {
        LogAndApplyHelper(last_writer->cfd, builder, version, e, mu);
        batch_edits.push_back(e);
      }
    }
    for (int i = 0; i < static_cast<int>(versions.size()); ++i) {
      assert(!builder_guards.empty() &&
             builder_guards.size() == versions.size());
      auto* builder = builder_guards[i]->version_builder();
      builder->SaveTo(versions[i]->storage_info());
    }
  }

  uint64_t new_manifest_file_size = 0;
  Status s;

  assert(pending_manifest_file_number_ == 0);
  if (!descriptor_log_ ||
      manifest_file_size_ > db_options_->max_manifest_file_size) {
    pending_manifest_file_number_ = NewFileNumber();
    batch_edits.back()->SetNextFile(next_file_number_.load());
    new_descriptor_log = true;
  } else {
    pending_manifest_file_number_ = manifest_file_number_;
  }

  if (new_descriptor_log) {
    // if we are writing out new snapshot make sure to persist max column
    // family.
    if (column_family_set_->GetMaxColumnFamily() > 0) {
      first_writer.edit_list.front()->SetMaxColumnFamily(
          column_family_set_->GetMaxColumnFamily());
    }
  }

  {
    EnvOptions opt_env_opts = env_->OptimizeForManifestWrite(env_options_);
    mu->Unlock();

    TEST_SYNC_POINT("VersionSet::LogAndApply:WriteManifest");
    if (!first_writer.edit_list.front()->IsColumnFamilyManipulation() &&
        column_family_set_->get_table_cache()->GetCapacity() ==
            TableCache::kInfiniteCapacity) {
      for (int i = 0; i < static_cast<int>(versions.size()); ++i) {
        assert(!builder_guards.empty() &&
               builder_guards.size() == versions.size());
        assert(!mutable_cf_options_ptrs.empty() &&
               builder_guards.size() == versions.size());
        ColumnFamilyData* cfd = versions[i]->cfd_;
        builder_guards[i]->version_builder()->LoadTableHandlers(
            cfd->internal_stats(), cfd->ioptions()->optimize_filters_for_hits,
            true /* prefetch_index_and_filter_in_cache */,
            mutable_cf_options_ptrs[i]->prefix_extractor.get());
      }
    }

    // This is fine because everything inside of this block is serialized --
    // only one thread can be here at the same time
    if (new_descriptor_log) {
      // create new manifest file
      ROCKS_LOG_INFO(db_options_->info_log, "Creating manifest %" PRIu64 "\n",
                     pending_manifest_file_number_);
      std::string descriptor_fname =
          DescriptorFileName(dbname_, pending_manifest_file_number_);
      unique_ptr<WritableFile> descriptor_file;
      s = NewWritableFile(env_, descriptor_fname, &descriptor_file,
                          opt_env_opts);
      if (s.ok()) {
        descriptor_file->SetPreallocationBlockSize(
            db_options_->manifest_preallocation_size);

        unique_ptr<WritableFileWriter> file_writer(new WritableFileWriter(
            std::move(descriptor_file), descriptor_fname, opt_env_opts));
        descriptor_log_.reset(
            new log::Writer(std::move(file_writer), 0, false));
        s = WriteSnapshot(descriptor_log_.get());
      }
    }

    if (!first_writer.edit_list.front()->IsColumnFamilyManipulation()) {
      for (int i = 0; i < static_cast<int>(versions.size()); ++i) {
        versions[i]->PrepareApply(*mutable_cf_options_ptrs[i], true);
      }
    }

    // Write new records to MANIFEST log
    if (s.ok()) {
      for (auto& e : batch_edits) {
        std::string record;
        if (!e->EncodeTo(&record)) {
          s = Status::Corruption("Unable to encode VersionEdit:" +
                                 e->DebugString(true));
          break;
        }
        TEST_KILL_RANDOM("VersionSet::LogAndApply:BeforeAddRecord",
                         rocksdb_kill_odds * REDUCE_ODDS2);
        s = descriptor_log_->AddRecord(record);
        if (!s.ok()) {
          break;
        }
      }
      if (s.ok()) {
        s = SyncManifest(env_, db_options_, descriptor_log_->file());
      }
      if (!s.ok()) {
        ROCKS_LOG_ERROR(db_options_->info_log, "MANIFEST write %s\n",
                        s.ToString().c_str());
      }
    }

    // If we just created a new descriptor file, install it by writing a
    // new CURRENT file that points to it.
    if (s.ok() && new_descriptor_log) {
      s = SetCurrentFile(env_, dbname_, pending_manifest_file_number_,
                         db_directory);
    }

    if (s.ok()) {
      // find offset in manifest file where this version is stored.
      new_manifest_file_size = descriptor_log_->file()->GetFileSize();
    }

    if (first_writer.edit_list.front()->is_column_family_drop_) {
      TEST_SYNC_POINT("VersionSet::LogAndApply::ColumnFamilyDrop:0");
      TEST_SYNC_POINT("VersionSet::LogAndApply::ColumnFamilyDrop:1");
      TEST_SYNC_POINT("VersionSet::LogAndApply::ColumnFamilyDrop:2");
    }

    LogFlush(db_options_->info_log);
    TEST_SYNC_POINT("VersionSet::LogAndApply:WriteManifestDone");
    mu->Lock();
  }

  // Append the old manifest file to the obsolete_manifest_ list to be deleted
  // by PurgeObsoleteFiles later.
  if (s.ok() && new_descriptor_log) {
    obsolete_manifests_.emplace_back(
        DescriptorFileName("", manifest_file_number_));
  }

  // Install the new versions
  if (s.ok()) {
    if (first_writer.edit_list.front()->is_column_family_add_) {
      assert(batch_edits.size() == 1);
      assert(new_cf_options != nullptr);
      CreateColumnFamily(*new_cf_options, first_writer.edit_list.front());
    } else if (first_writer.edit_list.front()->is_column_family_drop_) {
      assert(batch_edits.size() == 1);
      first_writer.cfd->SetDropped();
      if (first_writer.cfd->Unref()) {
        delete first_writer.cfd;
      }
    } else {
      // Each version in versions corresponds to a column family.
      // For each column family, update its log number indicating that logs
      // with number smaller than this should be ignored.
      for (const auto version : versions) {
        uint64_t max_log_number_in_batch = 0;
        uint32_t cf_id = version->cfd_->GetID();
        for (const auto& e : batch_edits) {
          if (e->has_log_number_ && e->column_family_ == cf_id) {
            max_log_number_in_batch =
                std::max(max_log_number_in_batch, e->log_number_);
          }
        }
        if (max_log_number_in_batch != 0) {
          assert(version->cfd_->GetLogNumber() <= max_log_number_in_batch);
          version->cfd_->SetLogNumber(max_log_number_in_batch);
        }
      }

      uint64_t last_min_log_number_to_keep = 0;
      for (auto& e : batch_edits) {
        if (e->has_min_log_number_to_keep_) {
          last_min_log_number_to_keep =
              std::max(last_min_log_number_to_keep, e->min_log_number_to_keep_);
        }
      }

      if (last_min_log_number_to_keep != 0) {
        // Should only be set in 2PC mode.
        MarkMinLogNumberToKeep2PC(last_min_log_number_to_keep);
      }

      for (int i = 0; i < static_cast<int>(versions.size()); ++i) {
        ColumnFamilyData* cfd = versions[i]->cfd_;
        AppendVersion(cfd, versions[i]);
      }
    }
    manifest_file_number_ = pending_manifest_file_number_;
    manifest_file_size_ = new_manifest_file_size;
    prev_log_number_ = first_writer.edit_list.front()->prev_log_number_;
  } else {
    std::string version_edits;
    for (auto& e : batch_edits) {
      version_edits += ("\n" + e->DebugString(true));
    }
    ROCKS_LOG_ERROR(db_options_->info_log,
                    "Error in committing version edit to MANIFEST: %s",
                    version_edits.c_str());
    for (auto v : versions) {
      delete v;
    }
    if (new_descriptor_log) {
      ROCKS_LOG_INFO(db_options_->info_log,
                     "Deleting manifest %" PRIu64 " current manifest %" PRIu64
                     "\n",
                     manifest_file_number_, pending_manifest_file_number_);
      descriptor_log_.reset();
      env_->DeleteFile(
          DescriptorFileName(dbname_, pending_manifest_file_number_));
    }
  }

  pending_manifest_file_number_ = 0;

  // wake up all the waiting writers
  while (true) {
    ManifestWriter* ready = manifest_writers_.front();
    manifest_writers_.pop_front();
    bool need_signal = true;
    for (const auto& w : writers) {
      if (&w == ready) {
        need_signal = false;
        break;
      }
    }
    ready->status = s;
    ready->done = true;
    if (need_signal) {
      ready->cv.Signal();
    }
    if (ready == last_writer) {
      break;
    }
  }
  if (!manifest_writers_.empty()) {
    manifest_writers_.front()->cv.Signal();
  }
  return s;
}

// 'datas' is gramatically incorrect. We still use this notation is to indicate
// that this variable represents a collection of column_family_data.
Status VersionSet::LogAndApply(
    const std::vector<ColumnFamilyData*>& column_family_datas,
    const std::vector<MutableCFOptions>& mutable_cf_options_list,
    const std::vector<autovector<VersionEdit*>>& edit_lists,
    InstrumentedMutex* mu, Directory* db_directory, bool new_descriptor_log,
    const ColumnFamilyOptions* new_cf_options) {
  mu->AssertHeld();
  int num_edits = 0;
  for (const auto& elist : edit_lists) {
    num_edits += static_cast<int>(elist.size());
  }
  if (num_edits == 0) {
    return Status::OK();
  } else if (num_edits > 1) {
#ifndef NDEBUG
    for (const auto& edit_list : edit_lists) {
      for (const auto& edit : edit_list) {
        assert(!edit->IsColumnFamilyManipulation());
      }
    }
#endif /* ! NDEBUG */
  }

  int num_cfds = static_cast<int>(column_family_datas.size());
  if (num_cfds == 1 && column_family_datas[0] == nullptr) {
    assert(edit_lists.size() == 1 && edit_lists[0].size() == 1);
    assert(edit_lists[0][0]->is_column_family_add_);
    assert(new_cf_options != nullptr);
  }
  std::deque<ManifestWriter> writers;
  if (num_cfds > 0) {
    assert(static_cast<size_t>(num_cfds) == mutable_cf_options_list.size());
    assert(static_cast<size_t>(num_cfds) == edit_lists.size());
  }
  for (int i = 0; i < num_cfds; ++i) {
    writers.emplace_back(mu, column_family_datas[i], mutable_cf_options_list[i],
                         edit_lists[i]);
    manifest_writers_.push_back(&writers[i]);
  }
  assert(!writers.empty());
  ManifestWriter& first_writer = writers.front();
  while (!first_writer.done && &first_writer != manifest_writers_.front()) {
    first_writer.cv.Wait();
  }
  if (first_writer.done) {
    // All non-CF-manipulation operations can be grouped together and committed
    // to MANIFEST. They should all have finished. The status code is stored in
    // the first manifest writer.
#ifndef NDEBUG
    for (const auto& writer : writers) {
      assert(writer.done);
    }
#endif /* !NDEBUG */
    return first_writer.status;
  }

  int num_undropped_cfds = 0;
  for (auto cfd : column_family_datas) {
    // if cfd == nullptr, it is a column family add.
    if (cfd == nullptr || !cfd->IsDropped()) {
      ++num_undropped_cfds;
    }
  }
  if (0 == num_undropped_cfds) {
    // TODO (yanqin) maybe use a different status code to denote column family
    // drop other than OK and ShutdownInProgress
    for (int i = 0; i != num_cfds; ++i) {
      manifest_writers_.pop_front();
    }
    // Notify new head of manifest write queue.
    if (!manifest_writers_.empty()) {
      manifest_writers_.front()->cv.Signal();
    }
    return Status::OK();
  }

  return ProcessManifestWrites(writers, mu, db_directory, new_descriptor_log,
                               new_cf_options);
}

void VersionSet::LogAndApplyCFHelper(VersionEdit* edit) {
  assert(edit->IsColumnFamilyManipulation());
  edit->SetNextFile(next_file_number_.load());
  // The log might have data that is not visible to memtbale and hence have not
  // updated the last_sequence_ yet. It is also possible that the log has is
  // expecting some new data that is not written yet. Since LastSequence is an
  // upper bound on the sequence, it is ok to record
  // last_allocated_sequence_ as the last sequence.
  edit->SetLastSequence(db_options_->two_write_queues ? last_allocated_sequence_
                                                      : last_sequence_);
  if (edit->is_column_family_drop_) {
    // if we drop column family, we have to make sure to save max column family,
    // so that we don't reuse existing ID
    edit->SetMaxColumnFamily(column_family_set_->GetMaxColumnFamily());
  }
}

void VersionSet::LogAndApplyHelper(ColumnFamilyData* cfd,
                                   VersionBuilder* builder, Version* /*v*/,
                                   VersionEdit* edit, InstrumentedMutex* mu) {
#ifdef NDEBUG
  (void)cfd;
#endif
  mu->AssertHeld();
  assert(!edit->IsColumnFamilyManipulation());

  if (edit->has_log_number_) {
    assert(edit->log_number_ >= cfd->GetLogNumber());
    assert(edit->log_number_ < next_file_number_.load());
  }

  if (!edit->has_prev_log_number_) {
    edit->SetPrevLogNumber(prev_log_number_);
  }
  edit->SetNextFile(next_file_number_.load());
  // The log might have data that is not visible to memtbale and hence have not
  // updated the last_sequence_ yet. It is also possible that the log has is
  // expecting some new data that is not written yet. Since LastSequence is an
  // upper bound on the sequence, it is ok to record
  // last_allocated_sequence_ as the last sequence.
  edit->SetLastSequence(db_options_->two_write_queues ? last_allocated_sequence_
                                                      : last_sequence_);

  builder->Apply(edit);
}

Status VersionSet::ApplyOneVersionEdit(
    VersionEdit& edit,
    const std::unordered_map<std::string, ColumnFamilyOptions>& name_to_options,
    std::unordered_map<int, std::string>& column_families_not_found,
    std::unordered_map<uint32_t, BaseReferencedVersionBuilder*>& builders,
    bool* have_log_number, uint64_t* /* log_number */,
    bool* have_prev_log_number, uint64_t* previous_log_number,
    bool* have_next_file, uint64_t* next_file, bool* have_last_sequence,
    SequenceNumber* last_sequence, uint64_t* min_log_number_to_keep,
    uint32_t* max_column_family) {
  // Not found means that user didn't supply that column
  // family option AND we encountered column family add
  // record. Once we encounter column family drop record,
  // we will delete the column family from
  // column_families_not_found.
  bool cf_in_not_found = (column_families_not_found.find(edit.column_family_) !=
                          column_families_not_found.end());
  // in builders means that user supplied that column family
  // option AND that we encountered column family add record
  bool cf_in_builders = builders.find(edit.column_family_) != builders.end();

  // they can't both be true
  assert(!(cf_in_not_found && cf_in_builders));

  ColumnFamilyData* cfd = nullptr;

  if (edit.is_column_family_add_) {
    if (cf_in_builders || cf_in_not_found) {
      return Status::Corruption(
          "Manifest adding the same column family twice: " +
          edit.column_family_name_);
    }
    auto cf_options = name_to_options.find(edit.column_family_name_);
    if (cf_options == name_to_options.end()) {
      column_families_not_found.insert(
          {edit.column_family_, edit.column_family_name_});
    } else {
      cfd = CreateColumnFamily(cf_options->second, &edit);
      cfd->set_initialized();
      builders.insert(
          {edit.column_family_, new BaseReferencedVersionBuilder(cfd)});
    }
  } else if (edit.is_column_family_drop_) {
    if (cf_in_builders) {
      auto builder = builders.find(edit.column_family_);
      assert(builder != builders.end());
      delete builder->second;
      builders.erase(builder);
      cfd = column_family_set_->GetColumnFamily(edit.column_family_);
      assert(cfd != nullptr);
      if (cfd->Unref()) {
        delete cfd;
        cfd = nullptr;
      } else {
        // who else can have reference to cfd!?
        assert(false);
      }
    } else if (cf_in_not_found) {
      column_families_not_found.erase(edit.column_family_);
    } else {
      return Status::Corruption(
          "Manifest - dropping non-existing column family");
    }
  } else if (!cf_in_not_found) {
    if (!cf_in_builders) {
      return Status::Corruption(
          "Manifest record referencing unknown column family");
    }

    cfd = column_family_set_->GetColumnFamily(edit.column_family_);
    // this should never happen since cf_in_builders is true
    assert(cfd != nullptr);

    // if it is not column family add or column family drop,
    // then it's a file add/delete, which should be forwarded
    // to builder
    auto builder = builders.find(edit.column_family_);
    assert(builder != builders.end());
    builder->second->version_builder()->Apply(&edit);
  }

  if (cfd != nullptr) {
    if (edit.has_log_number_) {
      if (cfd->GetLogNumber() > edit.log_number_) {
        ROCKS_LOG_WARN(
            db_options_->info_log,
            "MANIFEST corruption detected, but ignored - Log numbers in "
            "records NOT monotonically increasing");
      } else {
        cfd->SetLogNumber(edit.log_number_);
        *have_log_number = true;
      }
    }
    if (edit.has_comparator_ &&
        edit.comparator_ != cfd->user_comparator()->Name()) {
      return Status::InvalidArgument(
          cfd->user_comparator()->Name(),
          "does not match existing comparator " + edit.comparator_);
    }
  }

  if (edit.has_prev_log_number_) {
    *previous_log_number = edit.prev_log_number_;
    *have_prev_log_number = true;
  }

  if (edit.has_next_file_number_) {
    *next_file = edit.next_file_number_;
    *have_next_file = true;
  }

  if (edit.has_max_column_family_) {
    *max_column_family = edit.max_column_family_;
  }

  if (edit.has_min_log_number_to_keep_) {
    *min_log_number_to_keep =
        std::max(*min_log_number_to_keep, edit.min_log_number_to_keep_);
  }

  if (edit.has_last_sequence_) {
    *last_sequence = edit.last_sequence_;
    *have_last_sequence = true;
  }
  return Status::OK();
}

Status VersionSet::Recover(
    const std::vector<ColumnFamilyDescriptor>& column_families,
    bool read_only) {
  std::unordered_map<std::string, ColumnFamilyOptions> cf_name_to_options;
  for (auto cf : column_families) {
    cf_name_to_options.insert({cf.name, cf.options});
  }
  // keeps track of column families in manifest that were not found in
  // column families parameters. if those column families are not dropped
  // by subsequent manifest records, Recover() will return failure status
  std::unordered_map<int, std::string> column_families_not_found;

  // Read "CURRENT" file, which contains a pointer to the current manifest file
  std::string manifest_filename;
  Status s = ReadFileToString(
      env_, CurrentFileName(dbname_), &manifest_filename);
  if (!s.ok()) {
    return s;
  }
  if (manifest_filename.empty() ||
      manifest_filename.back() != '\n') {
    return Status::Corruption("CURRENT file does not end with newline");
  }
  // remove the trailing '\n'
  manifest_filename.resize(manifest_filename.size() - 1);
  FileType type;
  bool parse_ok =
      ParseFileName(manifest_filename, &manifest_file_number_, &type);
  if (!parse_ok || type != kDescriptorFile) {
    return Status::Corruption("CURRENT file corrupted");
  }

  ROCKS_LOG_INFO(db_options_->info_log, "Recovering from manifest file: %s\n",
                 manifest_filename.c_str());

  manifest_filename = dbname_ + "/" + manifest_filename;
  unique_ptr<SequentialFileReader> manifest_file_reader;
  {
    unique_ptr<SequentialFile> manifest_file;
    s = env_->NewSequentialFile(manifest_filename, &manifest_file,
                                env_->OptimizeForManifestRead(env_options_));
    if (!s.ok()) {
      return s;
    }
    manifest_file_reader.reset(
        new SequentialFileReader(std::move(manifest_file), manifest_filename));
  }
  uint64_t current_manifest_file_size;
  s = env_->GetFileSize(manifest_filename, &current_manifest_file_size);
  if (!s.ok()) {
    return s;
  }

  bool have_log_number = false;
  bool have_prev_log_number = false;
  bool have_next_file = false;
  bool have_last_sequence = false;
  uint64_t next_file = 0;
  uint64_t last_sequence = 0;
  uint64_t log_number = 0;
  uint64_t previous_log_number = 0;
  uint32_t max_column_family = 0;
  uint64_t min_log_number_to_keep = 0;
  std::unordered_map<uint32_t, BaseReferencedVersionBuilder*> builders;

  // add default column family
  auto default_cf_iter = cf_name_to_options.find(kDefaultColumnFamilyName);
  if (default_cf_iter == cf_name_to_options.end()) {
    return Status::InvalidArgument("Default column family not specified");
  }
  VersionEdit default_cf_edit;
  default_cf_edit.AddColumnFamily(kDefaultColumnFamilyName);
  default_cf_edit.SetColumnFamily(0);
  ColumnFamilyData* default_cfd =
      CreateColumnFamily(default_cf_iter->second, &default_cf_edit);
  // In recovery, nobody else can access it, so it's fine to set it to be
  // initialized earlier.
  default_cfd->set_initialized();
  builders.insert({0, new BaseReferencedVersionBuilder(default_cfd)});

  {
    VersionSet::LogReporter reporter;
    reporter.status = &s;
    log::Reader reader(nullptr, std::move(manifest_file_reader), &reporter,
                       true /* checksum */, 0 /* log_number */);
    Slice record;
    std::string scratch;
    std::vector<VersionEdit> replay_buffer;
    size_t num_entries_decoded = 0;
    while (reader.ReadRecord(&record, &scratch) && s.ok()) {
      VersionEdit edit;
      s = edit.DecodeFrom(record);
      if (!s.ok()) {
        break;
      }

      if (edit.is_in_atomic_group_) {
        if (replay_buffer.empty()) {
          replay_buffer.resize(edit.remaining_entries_ + 1);
        }
        ++num_entries_decoded;
        if (num_entries_decoded + edit.remaining_entries_ !=
            static_cast<uint32_t>(replay_buffer.size())) {
          return Status::Corruption("corrupted atomic group");
        }
        replay_buffer[num_entries_decoded - 1] = std::move(edit);
        if (num_entries_decoded == replay_buffer.size()) {
          for (auto& e : replay_buffer) {
            s = ApplyOneVersionEdit(
                e, cf_name_to_options, column_families_not_found, builders,
                &have_log_number, &log_number, &have_prev_log_number,
                &previous_log_number, &have_next_file, &next_file,
                &have_last_sequence, &last_sequence, &min_log_number_to_keep,
                &max_column_family);
            if (!s.ok()) {
              break;
            }
          }
          replay_buffer.clear();
          num_entries_decoded = 0;
        }
      } else {
        if (!replay_buffer.empty()) {
          return Status::Corruption("corrupted atomic group");
        }
        s = ApplyOneVersionEdit(
            edit, cf_name_to_options, column_families_not_found, builders,
            &have_log_number, &log_number, &have_prev_log_number,
            &previous_log_number, &have_next_file, &next_file,
            &have_last_sequence, &last_sequence, &min_log_number_to_keep,
            &max_column_family);
      }
      if (!s.ok()) {
        break;
      }
    }
  }

  if (s.ok()) {
    if (!have_next_file) {
      s = Status::Corruption("no meta-nextfile entry in descriptor");
    } else if (!have_log_number) {
      s = Status::Corruption("no meta-lognumber entry in descriptor");
    } else if (!have_last_sequence) {
      s = Status::Corruption("no last-sequence-number entry in descriptor");
    }

    if (!have_prev_log_number) {
      previous_log_number = 0;
    }

    column_family_set_->UpdateMaxColumnFamily(max_column_family);

    // When reading DB generated using old release, min_log_number_to_keep=0.
    // All log files will be scanned for potential prepare entries.
    MarkMinLogNumberToKeep2PC(min_log_number_to_keep);
    MarkFileNumberUsed(previous_log_number);
    MarkFileNumberUsed(log_number);
  }

  // there were some column families in the MANIFEST that weren't specified
  // in the argument. This is OK in read_only mode
  if (read_only == false && !column_families_not_found.empty()) {
    std::string list_of_not_found;
    for (const auto& cf : column_families_not_found) {
      list_of_not_found += ", " + cf.second;
    }
    list_of_not_found = list_of_not_found.substr(2);
    s = Status::InvalidArgument(
        "You have to open all column families. Column families not opened: " +
        list_of_not_found);
  }

  if (s.ok()) {
    for (auto cfd : *column_family_set_) {
      assert(builders.count(cfd->GetID()) > 0);
      auto* builder = builders[cfd->GetID()]->version_builder();
      if (!builder->CheckConsistencyForNumLevels()) {
        s = Status::InvalidArgument(
            "db has more levels than options.num_levels");
        break;
      }
    }
  }

  if (s.ok()) {
    for (auto cfd : *column_family_set_) {
      if (cfd->IsDropped()) {
        continue;
      }
      if (read_only) {
        cfd->table_cache()->SetTablesAreImmortal();
      }
      assert(cfd->initialized());
      auto builders_iter = builders.find(cfd->GetID());
      assert(builders_iter != builders.end());
      auto* builder = builders_iter->second->version_builder();

      if (GetColumnFamilySet()->get_table_cache()->GetCapacity() ==
          TableCache::kInfiniteCapacity) {
        // unlimited table cache. Pre-load table handle now.
        // Need to do it out of the mutex.
        builder->LoadTableHandlers(
            cfd->internal_stats(), db_options_->max_file_opening_threads,
            false /* prefetch_index_and_filter_in_cache */,
            cfd->GetLatestMutableCFOptions()->prefix_extractor.get());
      }

      Version* v = new Version(cfd, this, env_options_,
                               *cfd->GetLatestMutableCFOptions(),
                               current_version_number_++);
      builder->SaveTo(v->storage_info());

      // Install recovered version
      v->PrepareApply(*cfd->GetLatestMutableCFOptions(),
                      !(db_options_->skip_stats_update_on_db_open));
      AppendVersion(cfd, v);
    }

    manifest_file_size_ = current_manifest_file_size;
    next_file_number_.store(next_file + 1);
    last_allocated_sequence_ = last_sequence;
    last_published_sequence_ = last_sequence;
    last_sequence_ = last_sequence;
    prev_log_number_ = previous_log_number;

    ROCKS_LOG_INFO(
        db_options_->info_log,
        "Recovered from manifest file:%s succeeded,"
        "manifest_file_number is %lu, next_file_number is %lu, "
        "last_sequence is %lu, log_number is %lu,"
        "prev_log_number is %lu,"
        "max_column_family is %u,"
        "min_log_number_to_keep is %lu\n",
        manifest_filename.c_str(), (unsigned long)manifest_file_number_,
        (unsigned long)next_file_number_.load(), (unsigned long)last_sequence_,
        (unsigned long)log_number, (unsigned long)prev_log_number_,
        column_family_set_->GetMaxColumnFamily(), min_log_number_to_keep_2pc());

    for (auto cfd : *column_family_set_) {
      if (cfd->IsDropped()) {
        continue;
      }
      ROCKS_LOG_INFO(db_options_->info_log,
                     "Column family [%s] (ID %u), log number is %" PRIu64 "\n",
                     cfd->GetName().c_str(), cfd->GetID(), cfd->GetLogNumber());
    }
  }

  for (auto& builder : builders) {
    delete builder.second;
  }

  return s;
}

Status VersionSet::ListColumnFamilies(std::vector<std::string>* column_families,
                                      const std::string& dbname, Env* env) {
  // these are just for performance reasons, not correcntes,
  // so we're fine using the defaults
  EnvOptions soptions;
  // Read "CURRENT" file, which contains a pointer to the current manifest file
  std::string current;
  Status s = ReadFileToString(env, CurrentFileName(dbname), &current);
  if (!s.ok()) {
    return s;
  }
  if (current.empty() || current[current.size() - 1] != '\n') {
    return Status::Corruption("CURRENT file does not end with newline");
  }
  current.resize(current.size() - 1);

  std::string dscname = dbname + "/" + current;

  unique_ptr<SequentialFileReader> file_reader;
  {
  unique_ptr<SequentialFile> file;
  s = env->NewSequentialFile(dscname, &file, soptions);
  if (!s.ok()) {
    return s;
  }
  file_reader.reset(new SequentialFileReader(std::move(file), dscname));
  }

  std::map<uint32_t, std::string> column_family_names;
  // default column family is always implicitly there
  column_family_names.insert({0, kDefaultColumnFamilyName});
  VersionSet::LogReporter reporter;
  reporter.status = &s;
  log::Reader reader(nullptr, std::move(file_reader), &reporter,
                     true /* checksum */, 0 /* log_number */);
  Slice record;
  std::string scratch;
  while (reader.ReadRecord(&record, &scratch) && s.ok()) {
    VersionEdit edit;
    s = edit.DecodeFrom(record);
    if (!s.ok()) {
      break;
    }
    if (edit.is_column_family_add_) {
      if (column_family_names.find(edit.column_family_) !=
          column_family_names.end()) {
        s = Status::Corruption("Manifest adding the same column family twice");
        break;
      }
      column_family_names.insert(
          {edit.column_family_, edit.column_family_name_});
    } else if (edit.is_column_family_drop_) {
      if (column_family_names.find(edit.column_family_) ==
          column_family_names.end()) {
        s = Status::Corruption(
            "Manifest - dropping non-existing column family");
        break;
      }
      column_family_names.erase(edit.column_family_);
    }
  }

  column_families->clear();
  if (s.ok()) {
    for (const auto& iter : column_family_names) {
      column_families->push_back(iter.second);
    }
  }

  return s;
}

#ifndef ROCKSDB_LITE
Status VersionSet::ReduceNumberOfLevels(const std::string& dbname,
                                        const Options* options,
                                        const EnvOptions& env_options,
                                        int new_levels) {
  if (new_levels <= 1) {
    return Status::InvalidArgument(
        "Number of levels needs to be bigger than 1");
  }

  ImmutableDBOptions db_options(*options);
  ColumnFamilyOptions cf_options(*options);
  std::shared_ptr<Cache> tc(NewLRUCache(options->max_open_files - 10,
                                        options->table_cache_numshardbits));
  WriteController wc(options->delayed_write_rate);
  WriteBufferManager wb(options->db_write_buffer_size);
  VersionSet versions(dbname, &db_options, env_options, tc.get(), &wb, &wc);
  Status status;

  std::vector<ColumnFamilyDescriptor> dummy;
  ColumnFamilyDescriptor dummy_descriptor(kDefaultColumnFamilyName,
                                          ColumnFamilyOptions(*options));
  dummy.push_back(dummy_descriptor);
  status = versions.Recover(dummy);
  if (!status.ok()) {
    return status;
  }

  Version* current_version =
      versions.GetColumnFamilySet()->GetDefault()->current();
  auto* vstorage = current_version->storage_info();
  int current_levels = vstorage->num_levels();

  if (current_levels <= new_levels) {
    return Status::OK();
  }

  // Make sure there are file only on one level from
  // (new_levels-1) to (current_levels-1)
  int first_nonempty_level = -1;
  int first_nonempty_level_filenum = 0;
  for (int i = new_levels - 1; i < current_levels; i++) {
    int file_num = vstorage->NumLevelFiles(i);
    if (file_num != 0) {
      if (first_nonempty_level < 0) {
        first_nonempty_level = i;
        first_nonempty_level_filenum = file_num;
      } else {
        char msg[255];
        snprintf(msg, sizeof(msg),
                 "Found at least two levels containing files: "
                 "[%d:%d],[%d:%d].\n",
                 first_nonempty_level, first_nonempty_level_filenum, i,
                 file_num);
        return Status::InvalidArgument(msg);
      }
    }
  }

  // we need to allocate an array with the old number of levels size to
  // avoid SIGSEGV in WriteSnapshot()
  // however, all levels bigger or equal to new_levels will be empty
  std::vector<FileMetaData*>* new_files_list =
      new std::vector<FileMetaData*>[current_levels + 1];
  ++new_files_list;
  for (int i = -1; i < new_levels - 1; i++) {
    new_files_list[i] = vstorage->LevelFiles(i);
  }

  if (first_nonempty_level > 0) {
    new_files_list[new_levels - 1] = vstorage->LevelFiles(first_nonempty_level);
  }

  delete[] --vstorage->files_;
  vstorage->files_ = new_files_list;
  vstorage->num_levels_ = new_levels;

  MutableCFOptions mutable_cf_options(*options);
  VersionEdit ve;
  InstrumentedMutex dummy_mutex;
  InstrumentedMutexLock l(&dummy_mutex);
  return versions.LogAndApply(
      versions.GetColumnFamilySet()->GetDefault(),
      mutable_cf_options, &ve, &dummy_mutex, nullptr, true);
}

Status VersionSet::DumpManifest(Options& options, std::string& dscname,
                                bool verbose, bool hex, bool json) {
  // Open the specified manifest file.
  unique_ptr<SequentialFileReader> file_reader;
  Status s;
  {
    unique_ptr<SequentialFile> file;
    s = options.env->NewSequentialFile(
        dscname, &file, env_->OptimizeForManifestRead(env_options_));
    if (!s.ok()) {
      return s;
    }
    file_reader.reset(new SequentialFileReader(std::move(file), dscname));
  }

  bool have_prev_log_number = false;
  bool have_next_file = false;
  bool have_last_sequence = false;
  uint64_t next_file = 0;
  uint64_t last_sequence = 0;
  uint64_t previous_log_number = 0;
  int count = 0;
  std::unordered_map<uint32_t, std::string> comparators;
  std::unordered_map<uint32_t, BaseReferencedVersionBuilder*> builders;

  // add default column family
  VersionEdit default_cf_edit;
  default_cf_edit.AddColumnFamily(kDefaultColumnFamilyName);
  default_cf_edit.SetColumnFamily(0);
  ColumnFamilyData* default_cfd =
      CreateColumnFamily(ColumnFamilyOptions(options), &default_cf_edit);
  builders.insert({0, new BaseReferencedVersionBuilder(default_cfd)});

  {
    VersionSet::LogReporter reporter;
    reporter.status = &s;
    log::Reader reader(nullptr, std::move(file_reader), &reporter,
                       true /* checksum */, 0 /* log_number */);
    Slice record;
    std::string scratch;
    while (reader.ReadRecord(&record, &scratch) && s.ok()) {
      VersionEdit edit;
      s = edit.DecodeFrom(record);
      if (!s.ok()) {
        break;
      }

      // Write out each individual edit
      if (verbose && !json) {
        printf("%s\n", edit.DebugString(hex).c_str());
      } else if (json) {
        printf("%s\n", edit.DebugJSON(count, hex).c_str());
      }
      count++;

      bool cf_in_builders =
          builders.find(edit.column_family_) != builders.end();

      if (edit.has_comparator_) {
        comparators.insert({edit.column_family_, edit.comparator_});
      }

      ColumnFamilyData* cfd = nullptr;

      if (edit.is_column_family_add_) {
        if (cf_in_builders) {
          s = Status::Corruption(
              "Manifest adding the same column family twice");
          break;
        }
        cfd = CreateColumnFamily(ColumnFamilyOptions(options), &edit);
        cfd->set_initialized();
        builders.insert(
            {edit.column_family_, new BaseReferencedVersionBuilder(cfd)});
      } else if (edit.is_column_family_drop_) {
        if (!cf_in_builders) {
          s = Status::Corruption(
              "Manifest - dropping non-existing column family");
          break;
        }
        auto builder_iter = builders.find(edit.column_family_);
        delete builder_iter->second;
        builders.erase(builder_iter);
        comparators.erase(edit.column_family_);
        cfd = column_family_set_->GetColumnFamily(edit.column_family_);
        assert(cfd != nullptr);
        cfd->Unref();
        delete cfd;
        cfd = nullptr;
      } else {
        if (!cf_in_builders) {
          s = Status::Corruption(
              "Manifest record referencing unknown column family");
          break;
        }

        cfd = column_family_set_->GetColumnFamily(edit.column_family_);
        // this should never happen since cf_in_builders is true
        assert(cfd != nullptr);

        // if it is not column family add or column family drop,
        // then it's a file add/delete, which should be forwarded
        // to builder
        auto builder = builders.find(edit.column_family_);
        assert(builder != builders.end());
        builder->second->version_builder()->Apply(&edit);
      }

      if (cfd != nullptr && edit.has_log_number_) {
        cfd->SetLogNumber(edit.log_number_);
      }


      if (edit.has_prev_log_number_) {
        previous_log_number = edit.prev_log_number_;
        have_prev_log_number = true;
      }

      if (edit.has_next_file_number_) {
        next_file = edit.next_file_number_;
        have_next_file = true;
      }

      if (edit.has_last_sequence_) {
        last_sequence = edit.last_sequence_;
        have_last_sequence = true;
      }

      if (edit.has_max_column_family_) {
        column_family_set_->UpdateMaxColumnFamily(edit.max_column_family_);
      }

      if (edit.has_min_log_number_to_keep_) {
        MarkMinLogNumberToKeep2PC(edit.min_log_number_to_keep_);
      }
    }
  }
  file_reader.reset();

  if (s.ok()) {
    if (!have_next_file) {
      s = Status::Corruption("no meta-nextfile entry in descriptor");
      printf("no meta-nextfile entry in descriptor");
    } else if (!have_last_sequence) {
      printf("no last-sequence-number entry in descriptor");
      s = Status::Corruption("no last-sequence-number entry in descriptor");
    }

    if (!have_prev_log_number) {
      previous_log_number = 0;
    }
  }

  if (s.ok()) {
    for (auto cfd : *column_family_set_) {
      if (cfd->IsDropped()) {
        continue;
      }
      auto builders_iter = builders.find(cfd->GetID());
      assert(builders_iter != builders.end());
      auto builder = builders_iter->second->version_builder();

      Version* v = new Version(cfd, this, env_options_,
                               *cfd->GetLatestMutableCFOptions(),
                               current_version_number_++);
      builder->SaveTo(v->storage_info());
      v->PrepareApply(*cfd->GetLatestMutableCFOptions(), false);

      printf("--------------- Column family \"%s\"  (ID %u) --------------\n",
             cfd->GetName().c_str(), (unsigned int)cfd->GetID());
      printf("log number: %lu\n", (unsigned long)cfd->GetLogNumber());
      auto comparator = comparators.find(cfd->GetID());
      if (comparator != comparators.end()) {
        printf("comparator: %s\n", comparator->second.c_str());
      } else {
        printf("comparator: <NO COMPARATOR>\n");
      }
      printf("%s \n", v->DebugString(hex).c_str());
      delete v;
    }

    // Free builders
    for (auto& builder : builders) {
      delete builder.second;
    }

    next_file_number_.store(next_file + 1);
    last_allocated_sequence_ = last_sequence;
    last_published_sequence_ = last_sequence;
    last_sequence_ = last_sequence;
    prev_log_number_ = previous_log_number;

    printf(
        "next_file_number %lu last_sequence "
        "%lu  prev_log_number %lu max_column_family %u min_log_number_to_keep "
        "%" PRIu64 "\n",
        (unsigned long)next_file_number_.load(), (unsigned long)last_sequence,
        (unsigned long)previous_log_number,
        column_family_set_->GetMaxColumnFamily(), min_log_number_to_keep_2pc());
  }

  return s;
}
#endif  // ROCKSDB_LITE

void VersionSet::MarkFileNumberUsed(uint64_t number) {
  // only called during recovery and repair which are single threaded, so this
  // works because there can't be concurrent calls
  if (next_file_number_.load(std::memory_order_relaxed) <= number) {
    next_file_number_.store(number + 1, std::memory_order_relaxed);
  }
}

// Called only either from ::LogAndApply which is protected by mutex or during
// recovery which is single-threaded.
void VersionSet::MarkMinLogNumberToKeep2PC(uint64_t number) {
  if (min_log_number_to_keep_2pc_.load(std::memory_order_relaxed) < number) {
    min_log_number_to_keep_2pc_.store(number, std::memory_order_relaxed);
  }
}

Status VersionSet::WriteSnapshot(log::Writer* log) {
  // TODO: Break up into multiple records to reduce memory usage on recovery?

  // WARNING: This method doesn't hold a mutex!!

  // This is done without DB mutex lock held, but only within single-threaded
  // LogAndApply. Column family manipulations can only happen within LogAndApply
  // (the same single thread), so we're safe to iterate.
  for (auto cfd : *column_family_set_) {
    if (cfd->IsDropped()) {
      continue;
    }
    assert(cfd->initialized());
    {
      // Store column family info
      VersionEdit edit;
      if (cfd->GetID() != 0) {
        // default column family is always there,
        // no need to explicitly write it
        edit.AddColumnFamily(cfd->GetName());
        edit.SetColumnFamily(cfd->GetID());
      }
      edit.SetComparatorName(
          cfd->internal_comparator().user_comparator()->Name());
      std::string record;
      if (!edit.EncodeTo(&record)) {
        return Status::Corruption(
            "Unable to Encode VersionEdit:" + edit.DebugString(true));
      }
      Status s = log->AddRecord(record);
      if (!s.ok()) {
        return s;
      }
    }

    {
      // Save files
      VersionEdit edit;
      edit.SetColumnFamily(cfd->GetID());

      for (int level = -1; level < cfd->NumberLevels(); level++) {
        for (const auto& f :
             cfd->current()->storage_info()->LevelFiles(level)) {
          edit.AddFile(level, f->fd.GetNumber(), f->fd.GetPathId(),
                       f->fd.GetFileSize(), f->smallest, f->largest,
                       f->fd.smallest_seqno, f->fd.largest_seqno,
                       f->marked_for_compaction, f->sst_purpose,
                       f->sst_depend);
        }
      }
      edit.SetLogNumber(cfd->GetLogNumber());
      std::string record;
      if (!edit.EncodeTo(&record)) {
        return Status::Corruption(
            "Unable to Encode VersionEdit:" + edit.DebugString(true));
      }
      Status s = log->AddRecord(record);
      if (!s.ok()) {
        return s;
      }
    }
  }

  return Status::OK();
}

// TODO(aekmekji): in CompactionJob::GenSubcompactionBoundaries(), this
// function is called repeatedly with consecutive pairs of slices. For example
// if the slice list is [a, b, c, d] this function is called with arguments
// (a,b) then (b,c) then (c,d). Knowing this, an optimization is possible where
// we avoid doing binary search for the keys b and c twice and instead somehow
// maintain state of where they first appear in the files.
uint64_t VersionSet::ApproximateSize(Version* v, const Slice& start,
                                     const Slice& end, int start_level,
                                     int end_level) {
  // pre-condition
  assert(v->cfd_->internal_comparator().Compare(start, end) <= 0);

  uint64_t size = 0;
  const auto* vstorage = v->storage_info();
  end_level = end_level == -1
                  ? vstorage->num_non_empty_levels()
                  : std::min(end_level, vstorage->num_non_empty_levels());

  assert(start_level <= end_level);

  for (int level = start_level; level < end_level; level++) {
    const LevelFilesBrief& files_brief = vstorage->LevelFilesBrief(level);
    if (!files_brief.num_files) {
      // empty level, skip exploration
      continue;
    }

    if (!level) {
      // level 0 data is sorted order, handle the use case explicitly
      size += ApproximateSizeLevel0(v, files_brief, start, end);
      continue;
    }

    assert(level > 0);
    assert(files_brief.num_files > 0);

    // identify the file position for starting key
    const uint64_t idx_start = FindFileInRange(
        v->cfd_->internal_comparator(), files_brief, start,
        /*start=*/0, static_cast<uint32_t>(files_brief.num_files - 1));
    assert(idx_start < files_brief.num_files);

    // scan all files from the starting position until the ending position
    // inferred from the sorted order
    for (uint64_t i = idx_start; i < files_brief.num_files; i++) {
      uint64_t val;
      val = ApproximateSize(v, files_brief.files[i], end);
      if (!val) {
        // the files after this will not have the range
        break;
      }

      size += val;

      if (i == idx_start) {
        // subtract the bytes needed to be scanned to get to the starting
        // key
        val = ApproximateSize(v, files_brief.files[i], start);
        assert(size >= val);
        size -= val;
      }
    }
  }

  return size;
}

uint64_t VersionSet::ApproximateSizeLevel0(Version* v,
                                           const LevelFilesBrief& files_brief,
                                           const Slice& key_start,
                                           const Slice& key_end) {
  // level 0 files are not in sorted order, we need to iterate through
  // the list to compute the total bytes that require scanning
  uint64_t size = 0;
  for (size_t i = 0; i < files_brief.num_files; i++) {
    const uint64_t start = ApproximateSize(v, files_brief.files[i], key_start);
    const uint64_t end = ApproximateSize(v, files_brief.files[i], key_end);
    assert(end >= start);
    size += end - start;
  }
  return size;
}

uint64_t VersionSet::ApproximateSize(Version* v, const FdWithKeyRange& f,
                                     const Slice& key) {
  // pre-condition
  assert(v);

  std::function<uint64_t(const FileMetaData*, const FileDescriptor& fd)>
      approximate_size;
  auto approximate_size_lambda = [v, &approximate_size, &key](
                                     const FileMetaData* file_meta,
                                     const FileDescriptor& fd) {
    uint64_t result = 0;
    if (file_meta->sst_purpose == 0) {
      auto& icomp = v->cfd_->internal_comparator();
      if (icomp.Compare(file_meta->largest.Encode(), key) <= 0) {
        // Entire file is before "key", so just add the file size
        result = file_meta->fd.GetFileSize();
      } else if (icomp.Compare(file_meta->smallest.Encode(), key) > 0) {
        // Entire file is after "key", so ignore
        result = 0;
      } else {
        // "key" falls in the range for this table.  Add the
        // approximate offset of "key" within the table.
        TableReader* table_reader_ptr = fd.table_reader;
        if (table_reader_ptr != nullptr) {
          result = table_reader_ptr->ApproximateOffsetOf(key);
        } else {
          TableCache* table_cache = v->cfd_->table_cache();
          Cache::Handle* handle = nullptr;
          auto s = table_cache->FindTable(
              v->env_options_, v->cfd_->internal_comparator(), fd, &handle,
              v->GetMutableCFOptions().prefix_extractor.get());
          if (s.ok()) {
            table_reader_ptr = table_cache->GetTableReaderFromHandle(handle);
            result = table_reader_ptr->ApproximateOffsetOf(key);
            table_cache->ReleaseHandle(handle);
          }
        }
      }
    } else {
      auto& depend_files = v->storage_info()->depend_files();
      for (auto depend : file_meta->sst_depend) {
        auto find = depend_files.find(depend);
        if (find == depend_files.end()) {
          // TODO log error
          continue;
        }
        result += approximate_size(find->second, find->second->fd);
      }
    }
    return result;
  };
  approximate_size = std::ref(approximate_size_lambda);
  return approximate_size_lambda(f.file_metadata, f.fd);
}

void VersionSet::AddLiveFiles(std::vector<FileDescriptor>* live_list) {
  // pre-calculate space requirement
  int64_t total_files = 0;
  for (auto cfd : *column_family_set_) {
    if (!cfd->initialized()) {
      continue;
    }
    Version* dummy_versions = cfd->dummy_versions();
    for (Version* v = dummy_versions->next_; v != dummy_versions;
         v = v->next_) {
      const auto* vstorage = v->storage_info();
      for (int level = -1; level < vstorage->num_levels(); level++) {
        total_files += vstorage->LevelFiles(level).size();
      }
    }
  }

  // just one time extension to the right size
  live_list->reserve(live_list->size() + static_cast<size_t>(total_files));

  for (auto cfd : *column_family_set_) {
    if (!cfd->initialized()) {
      continue;
    }
    auto* current = cfd->current();
    bool found_current = false;
    Version* dummy_versions = cfd->dummy_versions();
    for (Version* v = dummy_versions->next_; v != dummy_versions;
         v = v->next_) {
      v->AddLiveFiles(live_list);
      if (v == current) {
        found_current = true;
      }
    }
    if (!found_current && current != nullptr) {
      // Should never happen unless it is a bug.
      assert(false);
      current->AddLiveFiles(live_list);
    }
  }
}

InternalIterator* VersionSet::MakeInputIterator(
    const Compaction* c, RangeDelAggregator* range_del_agg,
    const EnvOptions& env_options_compactions) {
  auto cfd = c->column_family_data();
  ReadOptions read_options;
  read_options.verify_checksums = true;
  read_options.fill_cache = false;
  // Compaction iterators shouldn't be confined to a single prefix.
  // Compactions use Seek() for
  // (a) concurrent compactions,
  // (b) CompactionFilter::Decision::kRemoveAndSkipUntil.
  read_options.total_order_seek = true;

  // Level-0 files have to be merged together.  For other levels,
  // we will make a concatenating iterator per level.
  // TODO(opt): use concatenating iterator for level-0 if there is no overlap
  const size_t space = (c->level() == 0 ? c->input_levels(0)->num_files +
                                              c->num_input_levels() - 1
                                        : c->num_input_levels());
  InternalIterator** list = new InternalIterator* [space];
  auto& depend_files = c->input_version()->storage_info()->depend_files();
  size_t num = 0;
  for (size_t which = 0; which < c->num_input_levels(); which++) {
    if (c->input_levels(which)->num_files != 0) {
      if (c->level(which) == 0 || c->input_levels(which)->num_files == 1) {
        const LevelFilesBrief* flevel = c->input_levels(which);
        for (size_t i = 0; i < flevel->num_files; i++) {
          list[num++] = cfd->table_cache()->NewIterator(
              read_options, env_options_compactions, cfd->internal_comparator(),
              *flevel->files[i].file_metadata, depend_files, range_del_agg,
              c->mutable_cf_options()->prefix_extractor.get(),
              nullptr /* table_reader_ptr */,
              nullptr /* no per level latency histogram */,
              true /* for_compaction */, nullptr /* arena */,
              false /* skip_filters */, c->level(which) /* level */);
        }
      } else {
        // Create concatenating iterator for the files from this level
        list[num++] = new LevelIterator(
            cfd->table_cache(), read_options, env_options_compactions,
            cfd->internal_comparator(), c->input_levels(which), depend_files,
            c->mutable_cf_options()->prefix_extractor.get(),
            false /* should_sample */,
            nullptr /* no per level latency histogram */,
            true /* for_compaction */, false /* skip_filters */,
            static_cast<int>(which) /* level */, range_del_agg,
            c->boundaries(which));
      }
    }
  }
  assert(num <= space);
  InternalIterator* result =
      NewMergingIterator(&c->column_family_data()->internal_comparator(), list,
                         static_cast<int>(num));
  delete[] list;
  return result;
}

// verify that the files listed in this compaction are present
// in the current version
bool VersionSet::VerifyCompactionFileConsistency(Compaction* c) {
#ifndef NDEBUG
  Version* version = c->column_family_data()->current();
  const VersionStorageInfo* vstorage = version->storage_info();
  if (c->input_version() != version) {
    ROCKS_LOG_INFO(
        db_options_->info_log,
        "[%s] compaction output being applied to a different base version from"
        " input version",
        c->column_family_data()->GetName().c_str());

    if (vstorage->compaction_style_ == kCompactionStyleLevel &&
        c->start_level() == 0 && c->num_input_levels() > 2U) {
      // We are doing a L0->base_level compaction. The assumption is if
      // base level is not L1, levels from L1 to base_level - 1 is empty.
      // This is ensured by having one compaction from L0 going on at the
      // same time in level-based compaction. So that during the time, no
      // compaction/flush can put files to those levels.
      for (int l = c->start_level() + 1; l < c->output_level(); l++) {
        if (vstorage->NumLevelFiles(l) != 0) {
          return false;
        }
      }
    }
  }

  for (size_t input = 0; input < c->num_input_levels(); ++input) {
    int level = c->level(input);
    for (size_t i = 0; i < c->num_input_files(input); ++i) {
      uint64_t number = c->input(input, i)->fd.GetNumber();
      bool found = false;
      for (size_t j = 0; j < vstorage->files_[level].size(); j++) {
        FileMetaData* f = vstorage->files_[level][j];
        if (f->fd.GetNumber() == number) {
          found = true;
          break;
        }
      }
      if (!found) {
        return false;  // input files non existent in current version
      }
    }
  }
#else
  (void)c;
#endif
  return true;     // everything good
}

Status VersionSet::GetMetadataForFile(uint64_t number, int* filelevel,
                                      FileMetaData** meta,
                                      ColumnFamilyData** cfd) {
  for (auto cfd_iter : *column_family_set_) {
    if (!cfd_iter->initialized()) {
      continue;
    }
    Version* version = cfd_iter->current();
    const auto* vstorage = version->storage_info();
    for (int level = 0; level < vstorage->num_levels(); level++) {
      for (const auto& file : vstorage->LevelFiles(level)) {
        if (file->fd.GetNumber() == number) {
          *meta = file;
          *filelevel = level;
          *cfd = cfd_iter;
          return Status::OK();
        }
      }
    }
  }
  return Status::NotFound("File not present in any level");
}

void VersionSet::GetLiveFilesMetaData(std::vector<LiveFileMetaData>* metadata) {
  for (auto cfd : *column_family_set_) {
    if (cfd->IsDropped() || !cfd->initialized()) {
      continue;
    }
    for (int level = 0; level < cfd->NumberLevels(); level++) {
      for (const auto& file :
           cfd->current()->storage_info()->LevelFiles(level)) {
        LiveFileMetaData filemetadata;
        filemetadata.column_family_name = cfd->GetName();
        uint32_t path_id = file->fd.GetPathId();
        if (path_id < cfd->ioptions()->cf_paths.size()) {
          filemetadata.db_path = cfd->ioptions()->cf_paths[path_id].path;
        } else {
          assert(!cfd->ioptions()->cf_paths.empty());
          filemetadata.db_path = cfd->ioptions()->cf_paths.back().path;
        }
        filemetadata.name = MakeTableFileName("", file->fd.GetNumber());
        filemetadata.level = level;
        filemetadata.size = static_cast<size_t>(file->fd.GetFileSize());
        filemetadata.smallestkey = file->smallest.user_key().ToString();
        filemetadata.largestkey = file->largest.user_key().ToString();
        filemetadata.smallest_seqno = file->fd.smallest_seqno;
        filemetadata.largest_seqno = file->fd.largest_seqno;
        metadata->push_back(filemetadata);
      }
    }
  }
}

void VersionSet::GetObsoleteFiles(std::vector<ObsoleteFileInfo>* files,
                                  std::vector<std::string>* manifest_filenames,
                                  uint64_t min_pending_output) {
  assert(manifest_filenames->empty());
  obsolete_manifests_.swap(*manifest_filenames);
  std::vector<ObsoleteFileInfo> pending_files;
  for (auto& f : obsolete_files_) {
    if (f.metadata->fd.GetNumber() < min_pending_output) {
      files->push_back(std::move(f));
    } else {
      pending_files.push_back(std::move(f));
    }
  }
  obsolete_files_.swap(pending_files);
}

ColumnFamilyData* VersionSet::CreateColumnFamily(
    const ColumnFamilyOptions& cf_options, VersionEdit* edit) {
  assert(edit->is_column_family_add_);

  MutableCFOptions dummy_cf_options;
  Version* dummy_versions =
      new Version(nullptr, this, env_options_, dummy_cf_options);
  // Ref() dummy version once so that later we can call Unref() to delete it
  // by avoiding calling "delete" explicitly (~Version is private)
  dummy_versions->Ref();
  auto new_cfd = column_family_set_->CreateColumnFamily(
      edit->column_family_name_, edit->column_family_, dummy_versions,
      cf_options);

  Version* v = new Version(new_cfd, this, env_options_,
                           *new_cfd->GetLatestMutableCFOptions(),
                           current_version_number_++);

  // Fill level target base information.
  v->storage_info()->CalculateBaseBytes(*new_cfd->ioptions(),
                                        *new_cfd->GetLatestMutableCFOptions());
  AppendVersion(new_cfd, v);
  // GetLatestMutableCFOptions() is safe here without mutex since the
  // cfd is not available to client
  new_cfd->CreateNewMemtable(*new_cfd->GetLatestMutableCFOptions(),
                             LastSequence());
  new_cfd->SetLogNumber(edit->log_number_);
  return new_cfd;
}

uint64_t VersionSet::GetNumLiveVersions(Version* dummy_versions) {
  uint64_t count = 0;
  for (Version* v = dummy_versions->next_; v != dummy_versions; v = v->next_) {
    count++;
  }
  return count;
}

uint64_t VersionSet::GetTotalSstFilesSize(Version* dummy_versions) {
  std::unordered_set<uint64_t> unique_files;
  uint64_t total_files_size = 0;
  for (Version* v = dummy_versions->next_; v != dummy_versions; v = v->next_) {
    VersionStorageInfo* storage_info = v->storage_info();
    for (int level = 0; level < storage_info->num_levels_; level++) {
      for (const auto& file_meta : storage_info->LevelFiles(level)) {
        if (unique_files.find(file_meta->fd.packed_number_and_path_id) ==
            unique_files.end()) {
          unique_files.insert(file_meta->fd.packed_number_and_path_id);
          total_files_size += file_meta->fd.GetFileSize();
        }
      }
    }
  }
  return total_files_size;
}

}  // namespace rocksdb<|MERGE_RESOLUTION|>--- conflicted
+++ resolved
@@ -461,14 +461,9 @@
                 const DependFileMap& depend_files,
                 const SliceTransform* prefix_extractor, bool should_sample,
                 HistogramImpl* file_read_hist, bool for_compaction,
-<<<<<<< HEAD
-                bool skip_filters, int level,
-                RangeDelAggregator* range_del_agg)
-=======
                 bool skip_filters, int level, RangeDelAggregator* range_del_agg,
                 const std::vector<AtomicCompactionUnitBoundary>*
                     compaction_boundaries = nullptr)
->>>>>>> 7dd16410
       : table_cache_(table_cache),
         read_options_(read_options),
         env_options_(env_options),
@@ -563,16 +558,10 @@
     }
     return table_cache_->NewIterator(
         read_options_, env_options_, icomparator_, *file_meta.file_metadata,
-<<<<<<< HEAD
         depend_files_, range_del_agg_, prefix_extractor_,
         nullptr /* don't need reference to table */, file_read_hist_,
-        for_compaction_, nullptr /* arena */, skip_filters_, level_);
-=======
-        range_del_agg_, prefix_extractor_,
-        nullptr /* don't need reference to table */,
-        file_read_hist_, for_compaction_, nullptr /* arena */, skip_filters_,
-        level_, smallest_compaction_key, largest_compaction_key);
->>>>>>> 7dd16410
+        for_compaction_, nullptr /* arena */, skip_filters_, level_,
+        smallest_compaction_key, largest_compaction_key);
   }
 
   TableCache* table_cache_;
