--- conflicted
+++ resolved
@@ -200,8 +200,8 @@
 AJSON(FileInfo, smallest, largest, file_name, smallest_seqno, largest_seqno,
       file_size, marked_for_compaction);
 
-AJSON(CompactionWorkerResult, status, actual_start, actual_end, files, stat_all,
-      time_us);
+AJSON(CompactionWorkerResult, status, actual_start, actual_end, files,
+      stat_all, time_us);
 
 AJSON(FileDescriptor, packed_number_and_path_id, file_size, smallest_seqno,
       largest_seqno);
@@ -726,7 +726,7 @@
           immutable_cf_options.compaction_filter_factory
               ->CreateCompactionFilter(context.compaction_filter_context);
       second_pass_iter_storage.compaction_filter =
-          second_pass_iter_storage.compaction_filter_holder.get();
+      second_pass_iter_storage.compaction_filter_holder.get();
     }
     auto merge_ptr = new (&second_pass_iter_storage.merge) MergeHelper(
         env, ucmp, immutable_cf_options.merge_operator, compaction_filter,
@@ -1002,30 +1002,35 @@
 
   if (compaction_filter) {
     if (ReapMatureAction(compaction_filter, &result.stat_all)) {
-      fprintf(stderr, "INFO: ReapMatureAction(compaction_filter=%p) = %s\n",
-              compaction_filter, result.stat_all.c_str());
-    } else {
-      fprintf(stderr, "ERROR: ReapMatureAction(compaction_filter=%p) = false\n",
-              compaction_filter);
-    }
-  } else {
-    fprintf(
-        stderr,
-        "INFO: compaction_filter = null, name = { filter: %s, factory: %s }\n",
-        context.compaction_filter.c_str(),
-        context.compaction_filter_factory.c_str());
+      fprintf(stderr
+        , "INFO: ReapMatureAction(compaction_filter=%p) = %s\n"
+        , compaction_filter, result.stat_all.c_str());
+    }
+    else {
+      fprintf(stderr
+        , "ERROR: ReapMatureAction(compaction_filter=%p) = false\n"
+        , compaction_filter);
+    }
+  }
+  else {
+    fprintf(stderr
+      , "INFO: compaction_filter = null, name = { filter: %s, factory: %s }\n"
+      , context.compaction_filter.c_str()
+      , context.compaction_filter_factory.c_str()
+    );
   }
   if (second_pass_iter_storage.compaction_filter) {
     bool ret = EraseFutureAction(second_pass_iter_storage.compaction_filter);
-    fprintf(stderr,
-            "INFO: EraseFutureAction(secondpass.compaction_filter=%p) = %d\n",
-            second_pass_iter_storage.compaction_filter, ret);
-  } else {
-    fprintf(stderr,
-            "INFO: secondpass.compaction_filter = null, name = { filter: %s, "
-            "factory: %s }\n",
-            context.compaction_filter.c_str(),
-            context.compaction_filter_factory.c_str());
+    fprintf(stderr
+        , "INFO: EraseFutureAction(secondpass.compaction_filter=%p) = %d\n"
+        , second_pass_iter_storage.compaction_filter, ret);
+  }
+  else {
+    fprintf(stderr
+      , "INFO: secondpass.compaction_filter = null, name = { filter: %s, factory: %s }\n"
+      , context.compaction_filter.c_str()
+      , context.compaction_filter_factory.c_str()
+    );
   }
 
   c_iter.reset();
@@ -1046,28 +1051,20 @@
   CompactionWorkerResult res;
   dio >> res;
   string_appender<> str;
-  str << "CompactionWorkerResult: time_us = " << res.time_us << " ("
-      << (res.time_us * 1e-6) << " sec), ";
+  str << "CompactionWorkerResult: time_us = "
+      << res.time_us << " (" << (res.time_us * 1e-6) << " sec), ";
   str << "  status = " << res.status.ToString() << "\n";
   str << "  actual_start = " << res.actual_start.DebugString(true) << "\n";
   str << "  actual_end   = " << res.actual_end.DebugString(true) << "\n";
   str << "  files[size=" << res.files.size() << "]\n";
   for (size_t i = 0; i < res.files.size(); ++i) {
     const auto& f = res.files[i];
-    str << "    " << i << " = " << f.file_name
+    str << "    " << i  << " = " << f.file_name
         << " : marked_for_compaction = " << f.marked_for_compaction
-<<<<<<< HEAD
-        << "  filesize = " << f.file_size << "\n";
-    str << "    seq_smallest = " << f.smallest_seqno
-        << "  key_smallest = " << f.smallest.DebugString(true) << "\n";
-    str << "    seq__largest = " << f.largest_seqno
-        << "  key__largest = " << f.largest.DebugString(true) << "\n";
-=======
         << "  filesize = " << f.file_size
         << "\n";
     str << "        seq_smallest = " << f.smallest_seqno << "  key_smallest = " << f.smallest.DebugString(true) << "\n";
     str << "        seq__largest = " << f. largest_seqno << "  key__largest = " << f. largest.DebugString(true) << "\n";
->>>>>>> b4883d84
   }
   str << "  stat_all[size=" << res.stat_all.size() << "] = " << res.stat_all
       << "\n";
@@ -1097,13 +1094,13 @@
     size_t datalen = data.size();
     auto onFinish = [this, promise, datalen](std::string&& result,
                                              std::exception* ex) {
-      fprintf(stderr,
-              "INFO: CompactCmd(%s, datalen=%zd) = exception[%p] = %s, "
-              //"result[len=%zd]: %s\n"
-              "result[len=%zd]\n",
-              this->m_cmd.c_str(), datalen, ex, ex ? ex->what() : "",
-              result.size()
-              //, Slice(result).ToString(true).c_str()
+      fprintf(stderr
+        , "INFO: CompactCmd(%s, datalen=%zd) = exception[%p] = %s, "
+          //"result[len=%zd]: %s\n"
+          "result[len=%zd]\n"
+        , this->m_cmd.c_str(), datalen, ex, ex ? ex->what() : ""
+        , result.size()
+        //, Slice(result).ToString(true).c_str()
       );
       promise->set_value(std::move(result));
       if (ex) {
