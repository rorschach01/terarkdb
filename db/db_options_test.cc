--- conflicted
+++ resolved
@@ -139,15 +139,10 @@
   int i = 0;
   const std::string kValue(kValueSize, 'v');
   ASSERT_EQ(options.bytes_per_sync, dbfull()->GetDBOptions().bytes_per_sync);
-<<<<<<< HEAD
-  rocksdb::SyncPoint::GetInstance()->SetCallBack(
-      "WritableFileWriter::RangeSync:0", [&](void* /*arg*/) { counter++; });
-=======
   TERARKDB_NAMESPACE::SyncPoint::GetInstance()->SetCallBack(
       "WritableFileWriter::RangeSync:0", [&](void* /*arg*/) {
         counter++;
       });
->>>>>>> 13cb0443
 
   WriteOptions write_opts;
   // should sync approximately 40MB/1MB ~= 40 times.
@@ -196,17 +191,11 @@
   ASSERT_EQ(512, dbfull()->GetDBOptions().wal_bytes_per_sync);
   int counter = 0;
   int low_bytes_per_sync = 0;
-<<<<<<< HEAD
-  rocksdb::SyncPoint::GetInstance()->SetCallBack(
-      "WritableFileWriter::RangeSync:0", [&](void* /*arg*/) { counter++; });
-  rocksdb::SyncPoint::GetInstance()->EnableProcessing();
-=======
   TERARKDB_NAMESPACE::SyncPoint::GetInstance()->SetCallBack(
       "WritableFileWriter::RangeSync:0", [&](void* /*arg*/) {
         counter++;
       });
   TERARKDB_NAMESPACE::SyncPoint::GetInstance()->EnableProcessing();
->>>>>>> 13cb0443
   const std::string kValue(kValueSize, 'v');
   int i = 0;
   for (; i < 10; i++) {
@@ -555,24 +544,8 @@
 TEST_F(DBOptionsTest, SetOptionsStatsPersistPeriodSec) {
   Options options;
   options.create_if_missing = true;
-<<<<<<< HEAD
   options.stats_persist_period_sec = 5;
   options.env = env_;
-=======
-  options.stats_dump_period_sec = 5;
-  options.enable_lazy_compaction = false;
-  options.blob_size = -1;
-  std::unique_ptr<TERARKDB_NAMESPACE::MockTimeEnv> mock_env;
-  mock_env.reset(new TERARKDB_NAMESPACE::MockTimeEnv(env_));
-  mock_env->set_current_time(0); // in seconds
-  options.env = mock_env.get();
-  int counter = 0;
-  TERARKDB_NAMESPACE::SyncPoint::GetInstance()->SetCallBack(
-      "DBImpl::DumpStats:1", [&](void* /*arg*/) {
-        counter++;
-      });
-  TERARKDB_NAMESPACE::SyncPoint::GetInstance()->EnableProcessing();
->>>>>>> 13cb0443
   Reopen(options);
   ASSERT_EQ(5, dbfull()->GetDBOptions().stats_persist_period_sec);
 
