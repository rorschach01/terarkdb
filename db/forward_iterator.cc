//  Copyright (c) 2011-present, Facebook, Inc.  All rights reserved.
//  This source code is licensed under both the GPLv2 (found in the
//  COPYING file in the root directory) and Apache 2.0 License
//  (found in the LICENSE.Apache file in the root directory).

#ifndef ROCKSDB_LITE
#include "db/forward_iterator.h"

#include <limits>
#include <string>
#include <utility>

#include "db/column_family.h"
#include "db/db_impl.h"
#include "db/db_iter.h"
#include "db/dbformat.h"
#include "db/job_context.h"
#include "rocksdb/env.h"
#include "rocksdb/slice.h"
#include "rocksdb/slice_transform.h"
#include "table/merging_iterator.h"
#include "util/string_util.h"
#include "util/sync_point.h"

namespace rocksdb {

// Usage:
//     ForwardLevelIterator iter;
//     iter.SetFileIndex(file_index);
//     iter.Seek(target); // or iter.SeekToFirst();
//     iter.Next()
class ForwardLevelIterator : public InternalIterator {
 public:
  ForwardLevelIterator(const ColumnFamilyData* const cfd,
                       const ReadOptions& read_options,
                       const std::vector<FileMetaData*>& files,
                       const DependFileMap& depend_files,
                       const SliceTransform* prefix_extractor)
      : cfd_(cfd),
        read_options_(read_options),
        files_(files),
        depend_files_(depend_files),
        valid_(false),
        file_index_(std::numeric_limits<uint32_t>::max()),
        file_iter_(nullptr),
        pinned_iters_mgr_(nullptr),
        prefix_extractor_(prefix_extractor) {}

  ~ForwardLevelIterator() {
    // Reset current pointer
    if (pinned_iters_mgr_ && pinned_iters_mgr_->PinningEnabled()) {
      pinned_iters_mgr_->PinIterator(file_iter_);
    } else {
      delete file_iter_;
    }
  }

  void SetFileIndex(uint32_t file_index) {
    assert(file_index < files_.size());
    status_ = Status::OK();
    if (file_index != file_index_) {
      file_index_ = file_index;
      Reset();
    }
  }
  void Reset() {
    assert(file_index_ < files_.size());

    // Reset current pointer
    if (pinned_iters_mgr_ && pinned_iters_mgr_->PinningEnabled()) {
      pinned_iters_mgr_->PinIterator(file_iter_);
    } else {
      delete file_iter_;
    }

    RangeDelAggregator range_del_agg(
        cfd_->internal_comparator(), {} /* snapshots */);
    file_iter_ = cfd_->table_cache()->NewIterator(
        read_options_, *(cfd_->soptions()), cfd_->internal_comparator(),
        *files_[file_index_], depend_files_,
        read_options_.ignore_range_deletions ? nullptr : &range_del_agg,
        prefix_extractor_, nullptr /* table_reader_ptr */, nullptr, false);
    file_iter_->SetPinnedItersMgr(pinned_iters_mgr_);
    valid_ = false;
    if (!range_del_agg.IsEmpty()) {
      status_ = Status::NotSupported(
          "Range tombstones unsupported with ForwardIterator");
    }
  }
  void SeekToLast() override {
    status_ = Status::NotSupported("ForwardLevelIterator::SeekToLast()");
    valid_ = false;
  }
  void Prev() override {
    status_ = Status::NotSupported("ForwardLevelIterator::Prev()");
    valid_ = false;
  }
  bool Valid() const override {
    return valid_;
  }
  void SeekToFirst() override {
    assert(file_iter_ != nullptr);
    if (!status_.ok()) {
      assert(!valid_);
      return;
    }
    file_iter_->SeekToFirst();
    valid_ = file_iter_->Valid();
  }
  void Seek(const Slice& internal_key) override {
    assert(file_iter_ != nullptr);

    // This deviates from the usual convention for InternalIterator::Seek() in
    // that it doesn't discard pre-existing error status. That's because this
    // Seek() is only supposed to be called immediately after SetFileIndex()
    // (which discards pre-existing error status), and SetFileIndex() may set
    // an error status, which we shouldn't discard.
    if (!status_.ok()) {
      assert(!valid_);
      return;
    }

    file_iter_->Seek(internal_key);
    valid_ = file_iter_->Valid();
  }
  void SeekForPrev(const Slice& /*internal_key*/) override {
    status_ = Status::NotSupported("ForwardLevelIterator::SeekForPrev()");
    valid_ = false;
  }
  void Next() override {
    assert(valid_);
    file_iter_->Next();
    for (;;) {
      valid_ = file_iter_->Valid();
      if (!file_iter_->status().ok()) {
        assert(!valid_);
        return;
      }
      if (valid_) {
        return;
      }
      if (file_index_ + 1 >= files_.size()) {
        valid_ = false;
        return;
      }
      SetFileIndex(file_index_ + 1);
      if (!status_.ok()) {
        assert(!valid_);
        return;
      }
      file_iter_->SeekToFirst();
    }
  }
  Slice key() const override {
    assert(valid_);
    return file_iter_->key();
  }
  Slice value() const override {
    assert(valid_);
    return file_iter_->value();
  }
  Status status() const override {
    if (!status_.ok()) {
      return status_;
    } else if (file_iter_) {
      return file_iter_->status();
    }
    return Status::OK();
  }
  bool IsKeyPinned() const override {
    return pinned_iters_mgr_ && pinned_iters_mgr_->PinningEnabled() &&
           file_iter_->IsKeyPinned();
  }
  bool IsValuePinned() const override {
    return pinned_iters_mgr_ && pinned_iters_mgr_->PinningEnabled() &&
           file_iter_->IsValuePinned();
  }
  void SetPinnedItersMgr(PinnedIteratorsManager* pinned_iters_mgr) override {
    pinned_iters_mgr_ = pinned_iters_mgr;
    if (file_iter_) {
      file_iter_->SetPinnedItersMgr(pinned_iters_mgr_);
    }
  }

 private:
  const ColumnFamilyData* const cfd_;
  const ReadOptions& read_options_;
  const std::vector<FileMetaData*>& files_;
  const DependFileMap& depend_files_;

  bool valid_;
  uint32_t file_index_;
  Status status_;
  InternalIterator* file_iter_;
  PinnedIteratorsManager* pinned_iters_mgr_;
  const SliceTransform* prefix_extractor_;
};

ForwardIterator::ForwardIterator(DBImpl* db, const ReadOptions& read_options,
                                 ColumnFamilyData* cfd,
                                 SuperVersion* current_sv)
    : db_(db),
      read_options_(read_options),
      cfd_(cfd),
      prefix_extractor_(current_sv->mutable_cf_options.prefix_extractor.get()),
      user_comparator_(cfd->user_comparator()),
      immutable_min_heap_(MinIterComparator(&cfd_->internal_comparator())),
      sv_(current_sv),
      mutable_iter_(nullptr),
      current_(nullptr),
      valid_(false),
      status_(Status::OK()),
      immutable_status_(Status::OK()),
      has_iter_trimmed_for_upper_bound_(false),
      current_over_upper_bound_(false),
      is_prev_set_(false),
      is_prev_inclusive_(false),
      pinned_iters_mgr_(nullptr) {
  if (sv_) {
    RebuildIterators(false);
  }
}

ForwardIterator::~ForwardIterator() {
  Cleanup(true);
}

void ForwardIterator::SVCleanup(DBImpl* db, SuperVersion* sv,
                                bool background_purge_on_iterator_cleanup) {
  if (sv->Unref()) {
    // Job id == 0 means that this is not our background process, but rather
    // user thread
    JobContext job_context(0);
    db->mutex_.Lock();
    sv->Cleanup();
    db->FindObsoleteFiles(&job_context, false, true);
    if (background_purge_on_iterator_cleanup) {
      db->ScheduleBgLogWriterClose(&job_context);
    }
    db->mutex_.Unlock();
    delete sv;
    if (job_context.HaveSomethingToDelete()) {
      db->PurgeObsoleteFiles(job_context, background_purge_on_iterator_cleanup);
    }
    job_context.Clean();
  }
}

namespace {
struct SVCleanupParams {
  DBImpl* db;
  SuperVersion* sv;
  bool background_purge_on_iterator_cleanup;
};
}  // namespace

// Used in PinnedIteratorsManager to release pinned SuperVersion
void ForwardIterator::DeferredSVCleanup(void* arg) {
  auto d = reinterpret_cast<SVCleanupParams*>(arg);
  ForwardIterator::SVCleanup(
      d->db, d->sv, d->background_purge_on_iterator_cleanup);
  delete d;
}

void ForwardIterator::SVCleanup() {
  if (sv_ == nullptr) {
    return;
  }
  if (pinned_iters_mgr_ && pinned_iters_mgr_->PinningEnabled()) {
    // pinned_iters_mgr_ tells us to make sure that all visited key-value slices
    // are alive until pinned_iters_mgr_->ReleasePinnedData() is called.
    // The slices may point into some memtables owned by sv_, so we need to keep
    // sv_ referenced until pinned_iters_mgr_ unpins everything.
    auto p = new SVCleanupParams{
        db_, sv_, read_options_.background_purge_on_iterator_cleanup};
    pinned_iters_mgr_->PinPtr(p, &ForwardIterator::DeferredSVCleanup);
  } else {
    SVCleanup(db_, sv_, read_options_.background_purge_on_iterator_cleanup);
  }
}

void ForwardIterator::Cleanup(bool release_sv) {
  if (mutable_iter_ != nullptr) {
    DeleteIterator(mutable_iter_, true /* is_arena */);
  }

  for (auto* m : imm_iters_) {
    DeleteIterator(m, true /* is_arena */);
  }
  imm_iters_.clear();

  for (auto* f : l0_iters_) {
    DeleteIterator(f);
  }
  l0_iters_.clear();

  for (auto* l : level_iters_) {
    DeleteIterator(l);
  }
  level_iters_.clear();

  if (release_sv) {
    SVCleanup();
  }
}

bool ForwardIterator::Valid() const {
  // See UpdateCurrent().
  return valid_ ? !current_over_upper_bound_ : false;
}

void ForwardIterator::SeekToFirst() {
  if (sv_ == nullptr) {
    RebuildIterators(true);
  } else if (sv_->version_number != cfd_->GetSuperVersionNumber()) {
    RenewIterators();
  } else if (immutable_status_.IsIncomplete()) {
    ResetIncompleteIterators();
  }
  SeekInternal(Slice(), true);
}

bool ForwardIterator::IsOverUpperBound(const Slice& internal_key) const {
  return !(read_options_.iterate_upper_bound == nullptr ||
           cfd_->internal_comparator().user_comparator()->Compare(
               ExtractUserKey(internal_key),
               *read_options_.iterate_upper_bound) < 0);
}

void ForwardIterator::Seek(const Slice& internal_key) {
  if (sv_ == nullptr) {
    RebuildIterators(true);
  } else if (sv_->version_number != cfd_->GetSuperVersionNumber()) {
    RenewIterators();
  } else if (immutable_status_.IsIncomplete()) {
    ResetIncompleteIterators();
  }
  SeekInternal(internal_key, false);
}

void ForwardIterator::SeekInternal(const Slice& internal_key,
                                   bool seek_to_first) {
  assert(mutable_iter_);
  // mutable
  seek_to_first ? mutable_iter_->SeekToFirst()
                : mutable_iter_->Seek(internal_key);

  // immutable
  // TODO(ljin): NeedToSeekImmutable has negative impact on performance
  // if it turns to need to seek immutable often. We probably want to have
  // an option to turn it off.
  if (seek_to_first || NeedToSeekImmutable(internal_key)) {
    immutable_status_ = Status::OK();
    if (has_iter_trimmed_for_upper_bound_ &&
        (
            // prev_ is not set yet
            is_prev_set_ == false ||
            // We are doing SeekToFirst() and internal_key.size() = 0
            seek_to_first ||
            // prev_key_ > internal_key
            cfd_->internal_comparator().InternalKeyComparator::Compare(
                prev_key_.GetInternalKey(), internal_key) > 0)) {
      // Some iterators are trimmed. Need to rebuild.
      RebuildIterators(true);
      // Already seeked mutable iter, so seek again
      seek_to_first ? mutable_iter_->SeekToFirst()
                    : mutable_iter_->Seek(internal_key);
    }
    {
      auto tmp = MinIterHeap(MinIterComparator(&cfd_->internal_comparator()));
      immutable_min_heap_.swap(tmp);
    }
    for (size_t i = 0; i < imm_iters_.size(); i++) {
      auto* m = imm_iters_[i];
      seek_to_first ? m->SeekToFirst() : m->Seek(internal_key);
      if (!m->status().ok()) {
        immutable_status_ = m->status();
      } else if (m->Valid()) {
        immutable_min_heap_.push(m);
      }
    }

    Slice user_key;
    if (!seek_to_first) {
      user_key = ExtractUserKey(internal_key);
    }
    const VersionStorageInfo* vstorage = sv_->current->storage_info();
    const std::vector<FileMetaData*>& l0 = vstorage->LevelFiles(0);
    for (size_t i = 0; i < l0.size(); ++i) {
      if (!l0_iters_[i]) {
        continue;
      }
      if (seek_to_first) {
        l0_iters_[i]->SeekToFirst();
      } else {
        // If the target key passes over the larget key, we are sure Next()
        // won't go over this file.
        if (user_comparator_->Compare(user_key,
                                      l0[i]->largest.user_key()) > 0) {
          if (read_options_.iterate_upper_bound != nullptr) {
            has_iter_trimmed_for_upper_bound_ = true;
            DeleteIterator(l0_iters_[i]);
            l0_iters_[i] = nullptr;
          }
          continue;
        }
        l0_iters_[i]->Seek(internal_key);
      }

      if (!l0_iters_[i]->status().ok()) {
        immutable_status_ = l0_iters_[i]->status();
      } else if (l0_iters_[i]->Valid() &&
                 !IsOverUpperBound(l0_iters_[i]->key())) {
        immutable_min_heap_.push(l0_iters_[i]);
      } else {
        has_iter_trimmed_for_upper_bound_ = true;
        DeleteIterator(l0_iters_[i]);
        l0_iters_[i] = nullptr;
      }
    }

    for (int32_t level = 1; level < vstorage->num_levels(); ++level) {
      const std::vector<FileMetaData*>& level_files =
          vstorage->LevelFiles(level);
      if (level_files.empty()) {
        continue;
      }
      if (level_iters_[level - 1] == nullptr) {
        continue;
      }
      uint32_t f_idx = 0;
      if (!seek_to_first) {
        f_idx = FindFileInRange(level_files, internal_key, 0,
                                static_cast<uint32_t>(level_files.size()));
      }

      // Seek
      if (f_idx < level_files.size()) {
        level_iters_[level - 1]->SetFileIndex(f_idx);
        seek_to_first ? level_iters_[level - 1]->SeekToFirst()
                      : level_iters_[level - 1]->Seek(internal_key);

        if (!level_iters_[level - 1]->status().ok()) {
          immutable_status_ = level_iters_[level - 1]->status();
        } else if (level_iters_[level - 1]->Valid() &&
                   !IsOverUpperBound(level_iters_[level - 1]->key())) {
          immutable_min_heap_.push(level_iters_[level - 1]);
        } else {
          // Nothing in this level is interesting. Remove.
          has_iter_trimmed_for_upper_bound_ = true;
          DeleteIterator(level_iters_[level - 1]);
          level_iters_[level - 1] = nullptr;
        }
      }
    }

    if (seek_to_first) {
      is_prev_set_ = false;
    } else {
      prev_key_.SetInternalKey(internal_key);
      is_prev_set_ = true;
      is_prev_inclusive_ = true;
    }

    TEST_SYNC_POINT_CALLBACK("ForwardIterator::SeekInternal:Immutable", this);
  } else if (current_ && current_ != mutable_iter_) {
    // current_ is one of immutable iterators, push it back to the heap
    immutable_min_heap_.push(current_);
  }

  UpdateCurrent();
  TEST_SYNC_POINT_CALLBACK("ForwardIterator::SeekInternal:Return", this);
}

void ForwardIterator::Next() {
  assert(valid_);
  bool update_prev_key = false;

  if (sv_ == nullptr ||
      sv_->version_number != cfd_->GetSuperVersionNumber()) {
    std::string current_key = key().ToString();
    Slice old_key(current_key.data(), current_key.size());

    if (sv_ == nullptr) {
      RebuildIterators(true);
    } else {
      RenewIterators();
    }
    SeekInternal(old_key, false);
    if (!valid_ || key().compare(old_key) != 0) {
      return;
    }
  } else if (current_ != mutable_iter_) {
    // It is going to advance immutable iterator

    if (is_prev_set_ && prefix_extractor_) {
      // advance prev_key_ to current_ only if they share the same prefix
      update_prev_key =
          prefix_extractor_->Transform(prev_key_.GetUserKey())
              .compare(prefix_extractor_->Transform(current_->key())) == 0;
    } else {
      update_prev_key = true;
    }


    if (update_prev_key) {
      prev_key_.SetInternalKey(current_->key());
      is_prev_set_ = true;
      is_prev_inclusive_ = false;
    }
  }

  current_->Next();
  if (current_ != mutable_iter_) {
    if (!current_->status().ok()) {
      immutable_status_ = current_->status();
    } else if ((current_->Valid()) && (!IsOverUpperBound(current_->key()))) {
      immutable_min_heap_.push(current_);
    } else {
      if ((current_->Valid()) && (IsOverUpperBound(current_->key()))) {
        // remove the current iterator
        DeleteCurrentIter();
        current_ = nullptr;
      }
      if (update_prev_key) {
        mutable_iter_->Seek(prev_key_.GetInternalKey());
      }
    }
  }
  UpdateCurrent();
  TEST_SYNC_POINT_CALLBACK("ForwardIterator::Next:Return", this);
}

Slice ForwardIterator::key() const {
  assert(valid_);
  return current_->key();
}

Slice ForwardIterator::value() const {
  assert(valid_);
  return current_->value();
}

Status ForwardIterator::status() const {
  if (!status_.ok()) {
    return status_;
  } else if (!mutable_iter_->status().ok()) {
    return mutable_iter_->status();
  }

  return immutable_status_;
}

Status ForwardIterator::GetProperty(std::string prop_name, std::string* prop) {
  assert(prop != nullptr);
  if (prop_name == "rocksdb.iterator.super-version-number") {
    *prop = ToString(sv_->version_number);
    return Status::OK();
  }
  return Status::InvalidArgument();
}

void ForwardIterator::SetPinnedItersMgr(
    PinnedIteratorsManager* pinned_iters_mgr) {
  pinned_iters_mgr_ = pinned_iters_mgr;
  UpdateChildrenPinnedItersMgr();
}

void ForwardIterator::UpdateChildrenPinnedItersMgr() {
  // Set PinnedIteratorsManager for mutable memtable iterator.
  if (mutable_iter_) {
    mutable_iter_->SetPinnedItersMgr(pinned_iters_mgr_);
  }

  // Set PinnedIteratorsManager for immutable memtable iterators.
  for (InternalIterator* child_iter : imm_iters_) {
    if (child_iter) {
      child_iter->SetPinnedItersMgr(pinned_iters_mgr_);
    }
  }

  // Set PinnedIteratorsManager for L0 files iterators.
  for (InternalIterator* child_iter : l0_iters_) {
    if (child_iter) {
      child_iter->SetPinnedItersMgr(pinned_iters_mgr_);
    }
  }

  // Set PinnedIteratorsManager for L1+ levels iterators.
  for (ForwardLevelIterator* child_iter : level_iters_) {
    if (child_iter) {
      child_iter->SetPinnedItersMgr(pinned_iters_mgr_);
    }
  }
}

bool ForwardIterator::IsKeyPinned() const {
  return pinned_iters_mgr_ && pinned_iters_mgr_->PinningEnabled() &&
         current_->IsKeyPinned();
}

bool ForwardIterator::IsValuePinned() const {
  return pinned_iters_mgr_ && pinned_iters_mgr_->PinningEnabled() &&
         current_->IsValuePinned();
}

void ForwardIterator::RebuildIterators(bool refresh_sv) {
  // Clean up
  Cleanup(refresh_sv);
  if (refresh_sv) {
    // New
    sv_ = cfd_->GetReferencedSuperVersion(&(db_->mutex_));
  }
  RangeDelAggregator range_del_agg(
      cfd_->internal_comparator(), {} /* snapshots */);
  mutable_iter_ = sv_->mem->NewIterator(read_options_, &arena_);
  sv_->imm->AddIterators(read_options_, &imm_iters_, &arena_);
  if (!read_options_.ignore_range_deletions) {
    std::unique_ptr<InternalIterator> range_del_iter(
        sv_->mem->NewRangeTombstoneIterator(read_options_));
    range_del_agg.AddTombstones(std::move(range_del_iter));
    sv_->imm->AddRangeTombstoneIterators(read_options_, &arena_,
                                         &range_del_agg);
  }
  has_iter_trimmed_for_upper_bound_ = false;

  const auto* vstorage = sv_->current->storage_info();
  const auto& l0_files = vstorage->LevelFiles(0);
  l0_iters_.reserve(l0_files.size());
  for (const auto* l0 : l0_files) {
    if ((read_options_.iterate_upper_bound != nullptr) &&
        cfd_->internal_comparator().user_comparator()->Compare(
            l0->smallest.user_key(), *read_options_.iterate_upper_bound) > 0) {
      // No need to set has_iter_trimmed_for_upper_bound_: this ForwardIterator
      // will never be interested in files with smallest key above
      // iterate_upper_bound, since iterate_upper_bound can't be changed.
      l0_iters_.push_back(nullptr);
      continue;
    }
    l0_iters_.push_back(cfd_->table_cache()->NewIterator(
        read_options_, *cfd_->soptions(), cfd_->internal_comparator(), *l0,
        vstorage->depend_files(),
        read_options_.ignore_range_deletions ? nullptr : &range_del_agg,
        sv_->mutable_cf_options.prefix_extractor.get()));
  }
  BuildLevelIterators(vstorage);
  current_ = nullptr;
  is_prev_set_ = false;

  UpdateChildrenPinnedItersMgr();
  if (!range_del_agg.IsEmpty()) {
    status_ = Status::NotSupported(
        "Range tombstones unsupported with ForwardIterator");
    valid_ = false;
  }
}

void ForwardIterator::RenewIterators() {
  SuperVersion* svnew;
  assert(sv_);
  svnew = cfd_->GetReferencedSuperVersion(&(db_->mutex_));

  if (mutable_iter_ != nullptr) {
    DeleteIterator(mutable_iter_, true /* is_arena */);
  }
  for (auto* m : imm_iters_) {
    DeleteIterator(m, true /* is_arena */);
  }
  imm_iters_.clear();

  mutable_iter_ = svnew->mem->NewIterator(read_options_, &arena_);
  svnew->imm->AddIterators(read_options_, &imm_iters_, &arena_);
  RangeDelAggregator range_del_agg(
      cfd_->internal_comparator(), {} /* snapshots */);
  if (!read_options_.ignore_range_deletions) {
    std::unique_ptr<InternalIterator> range_del_iter(
        svnew->mem->NewRangeTombstoneIterator(read_options_));
    range_del_agg.AddTombstones(std::move(range_del_iter));
    svnew->imm->AddRangeTombstoneIterators(read_options_, &arena_,
                                           &range_del_agg);
  }

  const auto* vstorage = sv_->current->storage_info();
  const auto& l0_files = vstorage->LevelFiles(0);
  const auto* vstorage_new = svnew->current->storage_info();
  const auto& l0_files_new = vstorage_new->LevelFiles(0);
  size_t iold, inew;
  bool found;
  std::vector<InternalIterator*> l0_iters_new;
  l0_iters_new.reserve(l0_files_new.size());

  for (inew = 0; inew < l0_files_new.size(); inew++) {
    found = false;
    for (iold = 0; iold < l0_files.size(); iold++) {
      if (l0_files[iold] == l0_files_new[inew]) {
        found = true;
        break;
      }
    }
    if (found) {
      if (l0_iters_[iold] == nullptr) {
        l0_iters_new.push_back(nullptr);
        TEST_SYNC_POINT_CALLBACK("ForwardIterator::RenewIterators:Null", this);
      } else {
        l0_iters_new.push_back(l0_iters_[iold]);
        l0_iters_[iold] = nullptr;
        TEST_SYNC_POINT_CALLBACK("ForwardIterator::RenewIterators:Copy", this);
      }
      continue;
    }
    l0_iters_new.push_back(cfd_->table_cache()->NewIterator(
        read_options_, *cfd_->soptions(), cfd_->internal_comparator(),
        *l0_files_new[inew], vstorage_new->depend_files(),
        read_options_.ignore_range_deletions ? nullptr : &range_del_agg,
        svnew->mutable_cf_options.prefix_extractor.get()));
  }

  for (auto* f : l0_iters_) {
    DeleteIterator(f);
  }
  l0_iters_.clear();
  l0_iters_ = l0_iters_new;

  for (auto* l : level_iters_) {
    DeleteIterator(l);
  }
  level_iters_.clear();
  BuildLevelIterators(vstorage_new);
  current_ = nullptr;
  is_prev_set_ = false;
  SVCleanup();
  sv_ = svnew;

  UpdateChildrenPinnedItersMgr();
  if (!range_del_agg.IsEmpty()) {
    status_ = Status::NotSupported(
        "Range tombstones unsupported with ForwardIterator");
    valid_ = false;
  }
}

void ForwardIterator::BuildLevelIterators(const VersionStorageInfo* vstorage) {
  level_iters_.reserve(vstorage->num_levels() - 1);
  for (int32_t level = 1; level < vstorage->num_levels(); ++level) {
    const auto& level_files = vstorage->LevelFiles(level);
    if ((level_files.empty()) ||
        ((read_options_.iterate_upper_bound != nullptr) &&
         (user_comparator_->Compare(*read_options_.iterate_upper_bound,
                                    level_files[0]->smallest.user_key()) <
          0))) {
      level_iters_.push_back(nullptr);
      if (!level_files.empty()) {
        has_iter_trimmed_for_upper_bound_ = true;
      }
    } else {
      level_iters_.push_back(new ForwardLevelIterator(
          cfd_, read_options_, level_files, vstorage->depend_files(),
          sv_->mutable_cf_options.prefix_extractor.get()));
    }
  }
}

void ForwardIterator::ResetIncompleteIterators() {
  auto& vstorage = *sv_->current->storage_info();
  const auto& l0_files = vstorage.LevelFiles(0);
  for (size_t i = 0; i < l0_iters_.size(); ++i) {
    assert(i < l0_files.size());
    if (!l0_iters_[i] || !l0_iters_[i]->status().IsIncomplete()) {
      continue;
    }
    DeleteIterator(l0_iters_[i]);
    l0_iters_[i] = cfd_->table_cache()->NewIterator(
        read_options_, *cfd_->soptions(), cfd_->internal_comparator(),
        *l0_files[i], vstorage.depend_files(), nullptr /* range_del_agg */,
        sv_->mutable_cf_options.prefix_extractor.get());
    l0_iters_[i]->SetPinnedItersMgr(pinned_iters_mgr_);
  }

  for (auto* level_iter : level_iters_) {
    if (level_iter && level_iter->status().IsIncomplete()) {
      level_iter->Reset();
    }
  }

  current_ = nullptr;
  is_prev_set_ = false;
}

void ForwardIterator::UpdateCurrent() {
  if (immutable_min_heap_.empty() && !mutable_iter_->Valid()) {
    current_ = nullptr;
  } else if (immutable_min_heap_.empty()) {
    current_ = mutable_iter_;
  } else if (!mutable_iter_->Valid()) {
    current_ = immutable_min_heap_.top();
    immutable_min_heap_.pop();
  } else {
    current_ = immutable_min_heap_.top();
    assert(current_ != nullptr);
    assert(current_->Valid());
    int cmp = cfd_->internal_comparator().InternalKeyComparator::Compare(
        mutable_iter_->key(), current_->key());
    assert(cmp != 0);
    if (cmp > 0) {
      immutable_min_heap_.pop();
    } else {
      current_ = mutable_iter_;
    }
  }
  valid_ = current_ != nullptr && immutable_status_.ok();
  if (!status_.ok()) {
    status_ = Status::OK();
  }

  // Upper bound doesn't apply to the memtable iterator. We want Valid() to
  // return false when all iterators are over iterate_upper_bound, but can't
  // just set valid_ to false, as that would effectively disable the tailing
  // optimization (Seek() would be called on all immutable iterators regardless
  // of whether the target key is greater than prev_key_).
  current_over_upper_bound_ = valid_ && IsOverUpperBound(current_->key());
}

bool ForwardIterator::NeedToSeekImmutable(const Slice& target) {
  // We maintain the interval (prev_key_, immutable_min_heap_.top()->key())
  // such that there are no records with keys within that range in
  // immutable_min_heap_. Since immutable structures (SST files and immutable
  // memtables) can't change in this version, we don't need to do a seek if
  // 'target' belongs to that interval (immutable_min_heap_.top() is already
  // at the correct position).

  if (!valid_ || !current_ || !is_prev_set_ || !immutable_status_.ok()) {
    return true;
  }
  Slice prev_key = prev_key_.GetInternalKey();
  if (prefix_extractor_ && prefix_extractor_->Transform(target).compare(
                               prefix_extractor_->Transform(prev_key)) != 0) {
    return true;
  }
  if (cfd_->internal_comparator().InternalKeyComparator::Compare(
          prev_key, target) >= (is_prev_inclusive_ ? 1 : 0)) {
    return true;
  }

  if (immutable_min_heap_.empty() && current_ == mutable_iter_) {
    // Nothing to seek on.
    return false;
  }
  if (cfd_->internal_comparator().InternalKeyComparator::Compare(
          target, current_ == mutable_iter_ ? immutable_min_heap_.top()->key()
                                            : current_->key()) > 0) {
    return true;
  }
  return false;
}

void ForwardIterator::DeleteCurrentIter() {
  const VersionStorageInfo* vstorage = sv_->current->storage_info();
  const std::vector<FileMetaData*>& l0 = vstorage->LevelFiles(0);
  for (size_t i = 0; i < l0.size(); ++i) {
    if (!l0_iters_[i]) {
      continue;
    }
    if (l0_iters_[i] == current_) {
      has_iter_trimmed_for_upper_bound_ = true;
      DeleteIterator(l0_iters_[i]);
      l0_iters_[i] = nullptr;
      return;
    }
  }

  for (int32_t level = 1; level < vstorage->num_levels(); ++level) {
    if (level_iters_[level - 1] == nullptr) {
      continue;
    }
    if (level_iters_[level - 1] == current_) {
      has_iter_trimmed_for_upper_bound_ = true;
      DeleteIterator(level_iters_[level - 1]);
      level_iters_[level - 1] = nullptr;
    }
  }
}

bool ForwardIterator::TEST_CheckDeletedIters(int* pdeleted_iters,
                                             int* pnum_iters) {
  bool retval = false;
  int deleted_iters = 0;
  int num_iters = 0;

  const VersionStorageInfo* vstorage = sv_->current->storage_info();
  const std::vector<FileMetaData*>& l0 = vstorage->LevelFiles(0);
  for (size_t i = 0; i < l0.size(); ++i) {
    if (!l0_iters_[i]) {
      retval = true;
      deleted_iters++;
    } else {
      num_iters++;
    }
  }

  for (int32_t level = 1; level < vstorage->num_levels(); ++level) {
    if ((level_iters_[level - 1] == nullptr) &&
        (!vstorage->LevelFiles(level).empty())) {
      retval = true;
      deleted_iters++;
    } else if (!vstorage->LevelFiles(level).empty()) {
      num_iters++;
    }
  }
  if ((!retval) && num_iters <= 1) {
    retval = true;
  }
  if (pdeleted_iters) {
    *pdeleted_iters = deleted_iters;
  }
  if (pnum_iters) {
    *pnum_iters = num_iters;
  }
  return retval;
}

uint32_t ForwardIterator::FindFileInRange(
    const std::vector<FileMetaData*>& files, const Slice& internal_key,
    uint32_t left, uint32_t right) {
<<<<<<< HEAD
  while (left < right) {
    uint32_t mid = (left + right) / 2;
    const FileMetaData* f = files[mid];
    if (cfd_->internal_comparator().InternalKeyComparator::Compare(
            f->largest.Encode(), internal_key) < 0) {
      // Key at "mid.largest" is < "target".  Therefore all
      // files at or before "mid" are uninteresting.
      left = mid + 1;
    } else {
      // Key at "mid.largest" is >= "target".  Therefore all files
      // after "mid" are uninteresting.
      right = mid;
    }
  }
  return right;
=======
  auto cmp = [&](const FileMetaData* f, const Slice& key) -> bool {
    return cfd_->internal_comparator().InternalKeyComparator::Compare(
            f->largest.Encode(), key) < 0;
  };
  const auto &b = files.begin();
  return static_cast<uint32_t>(std::lower_bound(b + left,
                                 b + right, internal_key, cmp) - b);
>>>>>>> d6f2ecf4
}

void ForwardIterator::DeleteIterator(InternalIterator* iter, bool is_arena) {
  if (iter == nullptr) {
    return;
  }

  if (pinned_iters_mgr_ && pinned_iters_mgr_->PinningEnabled()) {
    pinned_iters_mgr_->PinIterator(iter, is_arena);
  } else {
    if (is_arena) {
      iter->~InternalIterator();
    } else {
      delete iter;
    }
  }
}

}  // namespace rocksdb

#endif  // ROCKSDB_LITE<|MERGE_RESOLUTION|>--- conflicted
+++ resolved
@@ -921,23 +921,6 @@
 uint32_t ForwardIterator::FindFileInRange(
     const std::vector<FileMetaData*>& files, const Slice& internal_key,
     uint32_t left, uint32_t right) {
-<<<<<<< HEAD
-  while (left < right) {
-    uint32_t mid = (left + right) / 2;
-    const FileMetaData* f = files[mid];
-    if (cfd_->internal_comparator().InternalKeyComparator::Compare(
-            f->largest.Encode(), internal_key) < 0) {
-      // Key at "mid.largest" is < "target".  Therefore all
-      // files at or before "mid" are uninteresting.
-      left = mid + 1;
-    } else {
-      // Key at "mid.largest" is >= "target".  Therefore all files
-      // after "mid" are uninteresting.
-      right = mid;
-    }
-  }
-  return right;
-=======
   auto cmp = [&](const FileMetaData* f, const Slice& key) -> bool {
     return cfd_->internal_comparator().InternalKeyComparator::Compare(
             f->largest.Encode(), key) < 0;
@@ -945,7 +928,6 @@
   const auto &b = files.begin();
   return static_cast<uint32_t>(std::lower_bound(b + left,
                                  b + right, internal_key, cmp) - b);
->>>>>>> d6f2ecf4
 }
 
 void ForwardIterator::DeleteIterator(InternalIterator* iter, bool is_arena) {
