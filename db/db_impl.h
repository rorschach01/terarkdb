//  Copyright (c) 2013, Facebook, Inc.  All rights reserved.
//  This source code is licensed under the BSD-style license found in the
//  LICENSE file in the root directory of this source tree. An additional grant
//  of patent rights can be found in the PATENTS file in the same directory.
//
// Copyright (c) 2011 The LevelDB Authors. All rights reserved.
// Use of this source code is governed by a BSD-style license that can be
// found in the LICENSE file. See the AUTHORS file for names of contributors.
#pragma once

#include <atomic>
#include <deque>
#include <set>
#include <utility>
#include <vector>
#include <string>

#include "db/dbformat.h"
#include "db/log_writer.h"
#include "db/snapshot.h"
#include "db/column_family.h"
#include "db/version_edit.h"
#include "memtable_list.h"
#include "port/port.h"
#include "rocksdb/db.h"
#include "rocksdb/env.h"
#include "rocksdb/memtablerep.h"
#include "rocksdb/transaction_log.h"
#include "util/autovector.h"
#include "util/stats_logger.h"
#include "util/thread_local.h"
#include "db/internal_stats.h"

namespace rocksdb {

class MemTable;
class TableCache;
class Version;
class VersionEdit;
class VersionSet;

class DBImpl : public DB {
 public:
  DBImpl(const DBOptions& options, const std::string& dbname);
  virtual ~DBImpl();

  // Implementations of the DB interface
  using DB::Put;
  virtual Status Put(const WriteOptions& options,
                     ColumnFamilyHandle* column_family, const Slice& key,
                     const Slice& value);
  using DB::Merge;
  virtual Status Merge(const WriteOptions& options,
                       ColumnFamilyHandle* column_family, const Slice& key,
                       const Slice& value);
  using DB::Delete;
  virtual Status Delete(const WriteOptions& options,
                        ColumnFamilyHandle* column_family, const Slice& key);
  using DB::Write;
  virtual Status Write(const WriteOptions& options, WriteBatch* updates);
  using DB::Get;
  virtual Status Get(const ReadOptions& options,
                     ColumnFamilyHandle* column_family, const Slice& key,
                     std::string* value);
  using DB::MultiGet;
  virtual std::vector<Status> MultiGet(
      const ReadOptions& options,
      const std::vector<ColumnFamilyHandle*>& column_family,
      const std::vector<Slice>& keys, std::vector<std::string>* values);

  virtual Status CreateColumnFamily(const ColumnFamilyOptions& options,
                                    const std::string& column_family,
                                    ColumnFamilyHandle** handle);
  virtual Status DropColumnFamily(ColumnFamilyHandle* column_family);

  // Returns false if key doesn't exist in the database and true if it may.
  // If value_found is not passed in as null, then return the value if found in
  // memory. On return, if value was found, then value_found will be set to true
  // , otherwise false.
  using DB::KeyMayExist;
  virtual bool KeyMayExist(const ReadOptions& options,
                           ColumnFamilyHandle* column_family, const Slice& key,
                           std::string* value, bool* value_found = nullptr);
  using DB::NewIterator;
  virtual Iterator* NewIterator(const ReadOptions& options,
                                ColumnFamilyHandle* column_family);
  virtual Status NewIterators(
      const ReadOptions& options,
      const std::vector<ColumnFamilyHandle*>& column_families,
      std::vector<Iterator*>* iterators);
  virtual const Snapshot* GetSnapshot();
  virtual void ReleaseSnapshot(const Snapshot* snapshot);
  using DB::GetProperty;
  virtual bool GetProperty(ColumnFamilyHandle* column_family,
                           const Slice& property, std::string* value);
  using DB::GetApproximateSizes;
  virtual void GetApproximateSizes(ColumnFamilyHandle* column_family,
                                   const Range* range, int n, uint64_t* sizes);
  using DB::CompactRange;
  virtual Status CompactRange(ColumnFamilyHandle* column_family,
                              const Slice* begin, const Slice* end,
                              bool reduce_level = false, int target_level = -1);

  using DB::NumberLevels;
  virtual int NumberLevels(ColumnFamilyHandle* column_family);
  using DB::MaxMemCompactionLevel;
  virtual int MaxMemCompactionLevel(ColumnFamilyHandle* column_family);
  using DB::Level0StopWriteTrigger;
  virtual int Level0StopWriteTrigger(ColumnFamilyHandle* column_family);
  virtual const std::string& GetName() const;
  virtual Env* GetEnv() const;
  using DB::GetOptions;
  virtual const Options& GetOptions(ColumnFamilyHandle* column_family) const;
  using DB::Flush;
  virtual Status Flush(const FlushOptions& options,
                       ColumnFamilyHandle* column_family);
  virtual Status DisableFileDeletions();
  virtual Status EnableFileDeletions(bool force);
  // All the returned filenames start with "/"
  virtual Status GetLiveFiles(std::vector<std::string>&,
                              uint64_t* manifest_file_size,
                              bool flush_memtable = true);
  virtual Status GetSortedWalFiles(VectorLogPtr& files);
  virtual SequenceNumber GetLatestSequenceNumber() const;
  virtual Status GetUpdatesSince(
      SequenceNumber seq_number, unique_ptr<TransactionLogIterator>* iter,
      const TransactionLogIterator::ReadOptions&
          read_options = TransactionLogIterator::ReadOptions());
  virtual Status DeleteFile(std::string name);

  virtual void GetLiveFilesMetaData(std::vector<LiveFileMetaData>* metadata);

  virtual Status GetDbIdentity(std::string& identity);

  Status RunManualCompaction(ColumnFamilyData* cfd, int input_level,
                             int output_level, const Slice* begin,
                             const Slice* end);

  // Extra methods (for testing) that are not in the public DB interface

  // Compact any files in the named level that overlap [*begin, *end]
  Status TEST_CompactRange(int level, const Slice* begin, const Slice* end,
                           ColumnFamilyHandle* column_family = nullptr);

  // Force current memtable contents to be flushed.
  Status TEST_FlushMemTable();

  // Wait for memtable compaction
  Status TEST_WaitForFlushMemTable(ColumnFamilyHandle* column_family = nullptr);

  // Wait for any compaction
  Status TEST_WaitForCompact();

  // Return an internal iterator over the current state of the database.
  // The keys of this iterator are internal keys (see format.h).
  // The returned iterator should be deleted when no longer needed.
  Iterator* TEST_NewInternalIterator(ColumnFamilyHandle* column_family =
                                         nullptr);

  // Return the maximum overlapping data (in bytes) at next level for any
  // file at a level >= 1.
  int64_t TEST_MaxNextLevelOverlappingBytes(ColumnFamilyHandle* column_family =
                                                nullptr);

  // Simulate a db crash, no elegant closing of database.
  void TEST_Destroy_DBImpl();

  // Return the current manifest file no.
  uint64_t TEST_Current_Manifest_FileNo();

  // Trigger's a background call for testing.
  void TEST_PurgeObsoleteteWAL();

  // get total level0 file size. Only for testing.
  uint64_t TEST_GetLevel0TotalSize();

  void TEST_SetDefaultTimeToCheck(uint64_t default_interval_to_delete_obsolete_WAL)
  {
    default_interval_to_delete_obsolete_WAL_ = default_interval_to_delete_obsolete_WAL;
  }

  void TEST_GetFilesMetaData(ColumnFamilyHandle* column_family,
                             std::vector<std::vector<FileMetaData>>* metadata);

  // needed for CleanupIteratorState
  struct DeletionState {
    inline bool HaveSomethingToDelete() const {
      return  candidate_files.size() ||
        sst_delete_files.size() ||
        log_delete_files.size();
    }

    // a list of all files that we'll consider deleting
    // (every once in a while this is filled up with all files
    // in the DB directory)
    std::vector<std::string> candidate_files;

    // the list of all live sst files that cannot be deleted
    std::vector<uint64_t> sst_live;

    // a list of sst files that we need to delete
    std::vector<FileMetaData*> sst_delete_files;

    // a list of log files that we need to delete
    std::vector<uint64_t> log_delete_files;

    // a list of memtables to be free
    autovector<MemTable*> memtables_to_free;

    autovector<SuperVersion*> superversions_to_free;

    SuperVersion* new_superversion;  // if nullptr no new superversion

    // the current manifest_file_number, log_number and prev_log_number
    // that corresponds to the set of files in 'live'.
    uint64_t manifest_file_number, log_number, prev_log_number;

    explicit DeletionState(bool create_superversion = false) {
      manifest_file_number = 0;
      log_number = 0;
      prev_log_number = 0;
      new_superversion = create_superversion ? new SuperVersion() : nullptr;
    }

    ~DeletionState() {
      // free pending memtables
      for (auto m : memtables_to_free) {
        delete m;
      }
      // free superversions
      for (auto s : superversions_to_free) {
        delete s;
      }
      // if new_superversion was not used, it will be non-nullptr and needs
      // to be freed here
      delete new_superversion;
    }
  };

  // Returns the list of live files in 'live' and the list
  // of all files in the filesystem in 'candidate_files'.
  // If force == false and the last call was less than
  // options_.delete_obsolete_files_period_micros microseconds ago,
  // it will not fill up the deletion_state
  void FindObsoleteFiles(DeletionState& deletion_state,
                         bool force,
                         bool no_full_scan = false);

  // Diffs the files listed in filenames and those that do not
  // belong to live files are posibly removed. Also, removes all the
  // files in sst_delete_files and log_delete_files.
  // It is not necessary to hold the mutex when invoking this method.
  void PurgeObsoleteFiles(DeletionState& deletion_state);

  ColumnFamilyHandle* DefaultColumnFamily() const;

 protected:
  Env* const env_;
  const std::string dbname_;
  unique_ptr<VersionSet> versions_;
  const DBOptions options_;

  Iterator* NewInternalIterator(const ReadOptions&, ColumnFamilyData* cfd,
                                SuperVersion* super_version);

 private:
  friend class DB;
  friend class TailingIterator;
  friend struct SuperVersion;
  struct CompactionState;
  struct Writer;

  Status NewDB();

  // Recover the descriptor from persistent storage.  May do a significant
  // amount of work to recover recently logged updates.  Any changes to
  // be made to the descriptor are added to *edit.
  Status Recover(const std::vector<ColumnFamilyDescriptor>& column_families,
                 bool read_only = false, bool error_if_log_file_exist = false);

  void MaybeIgnoreError(Status* s) const;

  const Status CreateArchivalDirectory();

  // Delete any unneeded files and stale in-memory entries.
  void DeleteObsoleteFiles();

  // Flush the in-memory write buffer to storage.  Switches to a new
  // log-file/memtable and writes a new descriptor iff successful.
<<<<<<< HEAD
  Status FlushMemTableToOutputFile(ColumnFamilyData* cfd, bool* madeProgress,
                                   DeletionState& deletion_state);
=======
  Status FlushMemTableToOutputFile(bool* madeProgress,
                                   DeletionState& deletion_state,
                                   LogBuffer* log_buffer);
>>>>>>> d5de22dc

  Status RecoverLogFile(uint64_t log_number, SequenceNumber* max_sequence,
                        bool read_only);

  // The following two methods are used to flush a memtable to
  // storage. The first one is used atdatabase RecoveryTime (when the
  // database is opened) and is heavyweight because it holds the mutex
  // for the entire period. The second method WriteLevel0Table supports
  // concurrent flush memtables to storage.
<<<<<<< HEAD
  Status WriteLevel0TableForRecovery(ColumnFamilyData* cfd, MemTable* mem,
                                     VersionEdit* edit);
  Status WriteLevel0Table(ColumnFamilyData* cfd, autovector<MemTable*>& mems,
                          VersionEdit* edit, uint64_t* filenumber);
=======
  Status WriteLevel0TableForRecovery(MemTable* mem, VersionEdit* edit);
  Status WriteLevel0Table(autovector<MemTable*>& mems, VersionEdit* edit,
                          uint64_t* filenumber,
                          LogBuffer* log_buffer);
>>>>>>> d5de22dc

  uint64_t SlowdownAmount(int n, double bottom, double top);
  Status MakeRoomForWrite(ColumnFamilyData* cfd,
                          bool force /* flush even if there is room? */);
  void BuildBatchGroup(Writer** last_writer,
                       autovector<WriteBatch*>* write_batch_group);

  // Force current memtable contents to be flushed.
  Status FlushMemTable(ColumnFamilyData* cfd, const FlushOptions& options);

  // Wait for memtable flushed
  Status WaitForFlushMemTable(ColumnFamilyData* cfd);

  void MaybeScheduleLogDBDeployStats();
  static void BGLogDBDeployStats(void* db);
  void LogDBDeployStats();

  void MaybeScheduleFlushOrCompaction();
  static void BGWorkCompaction(void* db);
  static void BGWorkFlush(void* db);
  void BackgroundCallCompaction();
  void BackgroundCallFlush();
  Status BackgroundCompaction(bool* madeProgress, DeletionState& deletion_state,
                              LogBuffer* log_buffer);
  Status BackgroundFlush(bool* madeProgress, DeletionState& deletion_state,
                         LogBuffer* log_buffer);
  void CleanupCompaction(CompactionState* compact, Status status);
  Status DoCompactionWork(CompactionState* compact,
                          DeletionState& deletion_state,
                          LogBuffer* log_buffer);

  Status OpenCompactionOutputFile(CompactionState* compact);
  Status FinishCompactionOutputFile(CompactionState* compact, Iterator* input);
  Status InstallCompactionResults(CompactionState* compact);
  void AllocateCompactionOutputFileNumbers(CompactionState* compact);
  void ReleaseCompactionUnusedFileNumbers(CompactionState* compact);

  void PurgeObsoleteWALFiles();

  Status AppendSortedWalsOfType(const std::string& path,
                                VectorLogPtr& log_files,
                                WalFileType type);

  // Requires: all_logs should be sorted with earliest log file first
  // Retains all log files in all_logs which contain updates with seq no.
  // Greater Than or Equal to the requested SequenceNumber.
  Status RetainProbableWalFiles(VectorLogPtr& all_logs,
                                const SequenceNumber target);
  //  return true if
  bool CheckWalFileExistsAndEmpty(const WalFileType type,
                                  const uint64_t number);

  Status ReadFirstRecord(const WalFileType type, const uint64_t number,
                         WriteBatch* const result);

  Status ReadFirstLine(const std::string& fname, WriteBatch* const batch);

  void PrintStatistics();

  // dump rocksdb.stats to LOG
  void MaybeDumpStats();

  // Return the minimum empty level that could hold the total data in the
  // input level. Return the input level, if such level could not be found.
  int FindMinimumEmptyLevelFitting(ColumnFamilyData* cfd, int level);

  // Move the files in the input level to the target level.
  // If target_level < 0, automatically calculate the minimum level that could
  // hold the data set.
  Status ReFitLevel(ColumnFamilyData* cfd, int level, int target_level = -1);

  // Returns a pair of iterators (mutable-only and immutable-only) used
  // internally by TailingIterator and stores cfd->GetSuperVersionNumber() in
  // *superversion_number. These iterators are always up-to-date, i.e. can
  // be used to read new data.
  std::pair<Iterator*, Iterator*> GetTailingIteratorPair(
      const ReadOptions& options, ColumnFamilyData* cfd,
      uint64_t* superversion_number);

  // table_cache_ provides its own synchronization
  std::shared_ptr<Cache> table_cache_;

  // Lock over the persistent DB state.  Non-nullptr iff successfully acquired.
  FileLock* db_lock_;

  // State below is protected by mutex_
  port::Mutex mutex_;
  port::AtomicPointer shutting_down_;
  port::CondVar bg_cv_;          // Signalled when background work finishes
  uint64_t logfile_number_;
  unique_ptr<log::Writer> log_;
  ColumnFamilyHandleImpl* default_cf_handle_;
  unique_ptr<ColumnFamilyMemTablesImpl> column_family_memtables_;
  std::deque<uint64_t> alive_log_files_;

  std::string host_name_;

  std::unique_ptr<Directory> db_directory_;

  // Queue of writers.
  std::deque<Writer*> writers_;
  WriteBatch tmp_batch_;

  SnapshotList snapshots_;

  // Set of table files to protect from deletion because they are
  // part of ongoing compactions.
  std::set<uint64_t> pending_outputs_;

  // count how many background compactions are running or have been scheduled
  int bg_compaction_scheduled_;

  // If non-zero, MaybeScheduleFlushOrCompaction() will only schedule manual
  // compactions (if manual_compaction_ is not null). This mechanism enables
  // manual compactions to wait until all other compactions are finished.
  int bg_manual_only_;

  // number of background memtable flush jobs, submitted to the HIGH pool
  int bg_flush_scheduled_;

  // Has a background stats log thread scheduled?
  bool bg_logstats_scheduled_;

  // Information for a manual compaction
  struct ManualCompaction {
    ColumnFamilyData* cfd;
    int input_level;
    int output_level;
    bool done;
    Status status;
    bool in_progress;           // compaction request being processed?
    const InternalKey* begin;   // nullptr means beginning of key range
    const InternalKey* end;     // nullptr means end of key range
    InternalKey tmp_storage;    // Used to keep track of compaction progress
  };
  ManualCompaction* manual_compaction_;

  // Have we encountered a background error in paranoid mode?
  Status bg_error_;

  std::unique_ptr<StatsLogger> logger_;

  int64_t volatile last_log_ts;

  // shall we disable deletion of obsolete files
  // if 0 the deletion is enabled.
  // if non-zero, files will not be getting deleted
  // This enables two different threads to call
  // EnableFileDeletions() and DisableFileDeletions()
  // without any synchronization
  int disable_delete_obsolete_files_;

  // last time when DeleteObsoleteFiles was invoked
  uint64_t delete_obsolete_files_last_run_;

  // last time when PurgeObsoleteWALFiles ran.
  uint64_t purge_wal_files_last_run_;

  // last time stats were dumped to LOG
  std::atomic<uint64_t> last_stats_dump_time_microsec_;

  // obsolete files will be deleted every this seconds if ttl deletion is
  // enabled and archive size_limit is disabled.
  uint64_t default_interval_to_delete_obsolete_WAL_;

  bool flush_on_destroy_; // Used when disableWAL is true.

  static const int KEEP_LOG_FILE_NUM = 1000;
  std::string db_absolute_path_;

  // count of the number of contiguous delaying writes
  int delayed_writes_;

  // The options to access storage files
  const EnvOptions storage_options_;

  // A value of true temporarily disables scheduling of background work
  bool bg_work_gate_closed_;

  // Guard against multiple concurrent refitting
  bool refitting_level_;

  // Indicate DB was opened successfully
  bool opened_successfully_;

  // No copying allowed
  DBImpl(const DBImpl&);
  void operator=(const DBImpl&);

  // dump the delayed_writes_ to the log file and reset counter.
  void DelayLoggingAndReset();

  // Return the earliest snapshot where seqno is visible.
  // Store the snapshot right before that, if any, in prev_snapshot
  inline SequenceNumber findEarliestVisibleSnapshot(
    SequenceNumber in,
    std::vector<SequenceNumber>& snapshots,
    SequenceNumber* prev_snapshot);

  // Background threads call this function, which is just a wrapper around
  // the cfd->InstallSuperVersion() function. Background threads carry
  // deletion_state which can have new_superversion already allocated.
  void InstallSuperVersion(ColumnFamilyData* cfd,
                           DeletionState& deletion_state);

  using DB::GetPropertiesOfAllTables;
  virtual Status GetPropertiesOfAllTables(ColumnFamilyHandle* column_family,
                                          TablePropertiesCollection* props)
      override;

  // Function that Get and KeyMayExist call with no_io true or false
  // Note: 'value_found' from KeyMayExist propagates here
  Status GetImpl(const ReadOptions& options, ColumnFamilyHandle* column_family,
                 const Slice& key, std::string* value,
                 bool* value_found = nullptr);
};

// Sanitize db options.  The caller should delete result.info_log if
// it is not equal to src.info_log.
extern Options SanitizeOptions(const std::string& db,
                               const InternalKeyComparator* icmp,
                               const InternalFilterPolicy* ipolicy,
                               const Options& src);
extern DBOptions SanitizeOptions(const std::string& db, const DBOptions& src);

// Determine compression type, based on user options, level of the output
// file and whether compression is disabled.
// If enable_compression is false, then compression is always disabled no
// matter what the values of the other two parameters are.
// Otherwise, the compression type is determined based on options and level.
CompressionType GetCompressionType(const Options& options, int level,
                                   const bool enable_compression);

// Determine compression type for L0 file written by memtable flush.
CompressionType GetCompressionFlush(const Options& options);

}  // namespace rocksdb<|MERGE_RESOLUTION|>--- conflicted
+++ resolved
@@ -287,14 +287,9 @@
 
   // Flush the in-memory write buffer to storage.  Switches to a new
   // log-file/memtable and writes a new descriptor iff successful.
-<<<<<<< HEAD
   Status FlushMemTableToOutputFile(ColumnFamilyData* cfd, bool* madeProgress,
-                                   DeletionState& deletion_state);
-=======
-  Status FlushMemTableToOutputFile(bool* madeProgress,
                                    DeletionState& deletion_state,
                                    LogBuffer* log_buffer);
->>>>>>> d5de22dc
 
   Status RecoverLogFile(uint64_t log_number, SequenceNumber* max_sequence,
                         bool read_only);
@@ -304,17 +299,11 @@
   // database is opened) and is heavyweight because it holds the mutex
   // for the entire period. The second method WriteLevel0Table supports
   // concurrent flush memtables to storage.
-<<<<<<< HEAD
   Status WriteLevel0TableForRecovery(ColumnFamilyData* cfd, MemTable* mem,
                                      VersionEdit* edit);
   Status WriteLevel0Table(ColumnFamilyData* cfd, autovector<MemTable*>& mems,
-                          VersionEdit* edit, uint64_t* filenumber);
-=======
-  Status WriteLevel0TableForRecovery(MemTable* mem, VersionEdit* edit);
-  Status WriteLevel0Table(autovector<MemTable*>& mems, VersionEdit* edit,
-                          uint64_t* filenumber,
+                          VersionEdit* edit, uint64_t* filenumber,
                           LogBuffer* log_buffer);
->>>>>>> d5de22dc
 
   uint64_t SlowdownAmount(int n, double bottom, double top);
   Status MakeRoomForWrite(ColumnFamilyData* cfd,
