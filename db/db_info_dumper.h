--- conflicted
+++ resolved
@@ -11,11 +11,6 @@
 #include "rocksdb/terark_namespace.h"
 namespace TERARKDB_NAMESPACE {
 void DumpDBFileSummary(const ImmutableDBOptions& options,
-<<<<<<< HEAD
                        const std::string& dbname,
                        const std::string& session_id = "");
-}  // namespace rocksdb
-=======
-                       const std::string& dbname);
-}  // namespace TERARKDB_NAMESPACE
->>>>>>> 13cb0443
+}  // namespace TERARKDB_NAMESPACE