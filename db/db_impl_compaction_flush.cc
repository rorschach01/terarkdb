//  Copyright (c) 2011-present, Facebook, Inc.  All rights reserved.
//  This source code is licensed under both the GPLv2 (found in the
//  COPYING file in the root directory) and Apache 2.0 License
//  (found in the LICENSE.Apache file in the root directory).
//
// Copyright (c) 2011 The LevelDB Authors. All rights reserved.
// Use of this source code is governed by a BSD-style license that can be
// found in the LICENSE file. See the AUTHORS file for names of contributors.
#include "db/db_impl.h"

#ifndef __STDC_FORMAT_MACROS
#define __STDC_FORMAT_MACROS
#endif
#include <inttypes.h>

#include "db/builder.h"
#include "db/error_handler.h"
#include "db/event_helpers.h"
#include "db/map_builder.h"
#include "monitoring/iostats_context_imp.h"
#include "monitoring/perf_context_imp.h"
#include "monitoring/thread_status_updater.h"
#include "monitoring/thread_status_util.h"
#include "util/sst_file_manager_impl.h"
#include "util/sync_point.h"

namespace rocksdb {

bool DBImpl::EnoughRoomForCompaction(
    ColumnFamilyData* cfd, const std::vector<CompactionInputFiles>& inputs,
    bool* sfm_reserved_compact_space, LogBuffer* log_buffer) {
  // Check if we have enough room to do the compaction
  bool enough_room = true;
#ifndef ROCKSDB_LITE
  auto sfm = static_cast<SstFileManagerImpl*>(
      immutable_db_options_.sst_file_manager.get());
  if (sfm) {
    // Pass the current bg_error_ to SFM so it can decide what checks to
    // perform. If this DB instance hasn't seen any error yet, the SFM can be
    // optimistic and not do disk space checks
    enough_room =
        sfm->EnoughRoomForCompaction(cfd, inputs, error_handler_.GetBGError());
    if (enough_room) {
      *sfm_reserved_compact_space = true;
    }
  }
#else
  (void)cfd;
  (void)inputs;
  (void)sfm_reserved_compact_space;
#endif  // ROCKSDB_LITE
  if (!enough_room) {
    // Just in case tests want to change the value of enough_room
    TEST_SYNC_POINT_CALLBACK(
        "DBImpl::BackgroundCompaction():CancelledCompaction", &enough_room);
    ROCKS_LOG_BUFFER(log_buffer,
                     "Cancelled compaction because not enough room");
    RecordTick(stats_, COMPACTION_CANCELLED, 1);
  }
  return enough_room;
}

Status DBImpl::SyncClosedLogs(JobContext* job_context) {
  TEST_SYNC_POINT("DBImpl::SyncClosedLogs:Start");
  mutex_.AssertHeld();
  autovector<log::Writer*, 1> logs_to_sync;
  uint64_t current_log_number = logfile_number_;
  while (logs_.front().number < current_log_number &&
         logs_.front().getting_synced) {
    log_sync_cv_.Wait();
  }
  for (auto it = logs_.begin();
       it != logs_.end() && it->number < current_log_number; ++it) {
    auto& log = *it;
    assert(!log.getting_synced);
    log.getting_synced = true;
    logs_to_sync.push_back(log.writer);
  }

  Status s;
  if (!logs_to_sync.empty()) {
    mutex_.Unlock();

    for (log::Writer* log : logs_to_sync) {
      ROCKS_LOG_INFO(immutable_db_options_.info_log,
                     "[JOB %d] Syncing log #%" PRIu64, job_context->job_id,
                     log->get_log_number());
      s = log->file()->Sync(immutable_db_options_.use_fsync);
      if (!s.ok()) {
        break;
      }
    }
    if (s.ok()) {
      s = directories_.GetWalDir()->Fsync();
    }

    mutex_.Lock();

    // "number <= current_log_number - 1" is equivalent to
    // "number < current_log_number".
    MarkLogsSynced(current_log_number - 1, true, s);
    if (!s.ok()) {
      error_handler_.SetBGError(s, BackgroundErrorReason::kFlush);
      TEST_SYNC_POINT("DBImpl::SyncClosedLogs:Failed");
      return s;
    }
  }
  return s;
}

Status DBImpl::FlushMemTableToOutputFile(
    ColumnFamilyData* cfd, const MutableCFOptions& mutable_cf_options,
    bool* made_progress, JobContext* job_context,
    SuperVersionContext* superversion_context, LogBuffer* log_buffer) {
  mutex_.AssertHeld();
  assert(cfd->imm()->NumNotFlushed() != 0);
  assert(cfd->imm()->IsFlushPending());

  SequenceNumber earliest_write_conflict_snapshot;
  std::vector<SequenceNumber> snapshot_seqs =
      snapshots_.GetAll(&earliest_write_conflict_snapshot);

  auto snapshot_checker = snapshot_checker_.get();
  if (use_custom_gc_ && snapshot_checker == nullptr) {
    snapshot_checker = DisableGCSnapshotChecker::Instance();
  }
  FlushJob flush_job(
      dbname_, cfd, immutable_db_options_, mutable_cf_options,
      env_options_for_compaction_, versions_.get(), &mutex_, &shutting_down_,
      snapshot_seqs, earliest_write_conflict_snapshot, snapshot_checker,
      job_context, log_buffer, directories_.GetDbDir(), GetDataDir(cfd, 0U),
      GetCompressionFlush(*cfd->ioptions(), mutable_cf_options), stats_,
      &event_logger_, mutable_cf_options.report_bg_io_stats);

  FileMetaData file_meta;

  flush_job.PickMemTable();

#ifndef ROCKSDB_LITE
  // may temporarily unlock and lock the mutex.
  NotifyOnFlushBegin(cfd, &file_meta, mutable_cf_options, job_context->job_id,
                     flush_job.GetTableProperties());
#endif  // ROCKSDB_LITE

  Status s;
  if (logfile_number_ > 0 &&
      versions_->GetColumnFamilySet()->NumberOfColumnFamilies() > 0) {
    // If there are more than one column families, we need to make sure that
    // all the log files except the most recent one are synced. Otherwise if
    // the host crashes after flushing and before WAL is persistent, the
    // flushed SST may contain data from write batches whose updates to
    // other column families are missing.
    // SyncClosedLogs() may unlock and re-lock the db_mutex.
    s = SyncClosedLogs(job_context);
  }

  // Within flush_job.Run, rocksdb may call event listener to notify
  // file creation and deletion.
  //
  // Note that flush_job.Run will unlock and lock the db_mutex,
  // and EventListener callback will be called when the db_mutex
  // is unlocked by the current thread.
  if (s.ok()) {
    s = flush_job.Run(&logs_with_prep_tracker_, &file_meta);
  } else {
    flush_job.Cancel();
  }

  if (s.ok()) {
    InstallSuperVersionAndScheduleWork(cfd, superversion_context,
                                       mutable_cf_options);
    if (made_progress) {
      *made_progress = 1;
    }
    VersionStorageInfo::LevelSummaryStorage tmp;
    ROCKS_LOG_BUFFER(log_buffer, "[%s] Level summary: %s\n",
                     cfd->GetName().c_str(),
                     cfd->current()->storage_info()->LevelSummary(&tmp));
  }

  if (!s.ok() && !s.IsShutdownInProgress()) {
    Status new_bg_error = s;
    error_handler_.SetBGError(new_bg_error, BackgroundErrorReason::kFlush);
  }
  if (s.ok()) {
#ifndef ROCKSDB_LITE
    // may temporarily unlock and lock the mutex.
    NotifyOnFlushCompleted(cfd, &file_meta, mutable_cf_options,
                           job_context->job_id, flush_job.GetTableProperties());
    auto sfm = static_cast<SstFileManagerImpl*>(
        immutable_db_options_.sst_file_manager.get());
    if (sfm) {
      // Notify sst_file_manager that a new file was added
      std::string file_path = MakeTableFileName(
          cfd->ioptions()->cf_paths[0].path, file_meta.fd.GetNumber());
      sfm->OnAddFile(file_path);
      if (sfm->IsMaxAllowedSpaceReached()) {
        Status new_bg_error = Status::SpaceLimit("Max allowed space was reached");
        TEST_SYNC_POINT_CALLBACK(
            "DBImpl::FlushMemTableToOutputFile:MaxAllowedSpaceReached",
            &new_bg_error);
        error_handler_.SetBGError(new_bg_error, BackgroundErrorReason::kFlush);
      }
    }
#endif  // ROCKSDB_LITE
  }
  return s;
}

Status DBImpl::FlushMemTablesToOutputFiles(
    const autovector<BGFlushArg>& bg_flush_args, bool* made_progress,
    JobContext* job_context, LogBuffer* log_buffer) {
  Status s;
  for (auto& arg : bg_flush_args) {
    ColumnFamilyData* cfd = arg.cfd_;
    const MutableCFOptions& mutable_cf_options =
        *cfd->GetLatestMutableCFOptions();
    SuperVersionContext* superversion_context = arg.superversion_context_;
    s = FlushMemTableToOutputFile(cfd, mutable_cf_options, made_progress,
                                  job_context, superversion_context,
                                  log_buffer);
    if (!s.ok()) {
      break;
    }
  }
  return s;
}

void DBImpl::NotifyOnFlushBegin(ColumnFamilyData* cfd, FileMetaData* file_meta,
                                const MutableCFOptions& mutable_cf_options,
                                int job_id, TableProperties prop) {
#ifndef ROCKSDB_LITE
  if (immutable_db_options_.listeners.size() == 0U) {
    return;
  }
  mutex_.AssertHeld();
  if (shutting_down_.load(std::memory_order_acquire)) {
    return;
  }
  bool triggered_writes_slowdown =
      (cfd->current()->storage_info()->NumLevelFiles(0) >=
       mutable_cf_options.level0_slowdown_writes_trigger);
  bool triggered_writes_stop =
      (cfd->current()->storage_info()->NumLevelFiles(0) >=
       mutable_cf_options.level0_stop_writes_trigger);
  // release lock while notifying events
  mutex_.Unlock();
  {
    FlushJobInfo info;
    info.cf_name = cfd->GetName();
    // TODO(yhchiang): make db_paths dynamic in case flush does not
    //                 go to L0 in the future.
    info.file_path = MakeTableFileName(cfd->ioptions()->cf_paths[0].path,
                                       file_meta->fd.GetNumber());
    info.thread_id = env_->GetThreadID();
    info.job_id = job_id;
    info.triggered_writes_slowdown = triggered_writes_slowdown;
    info.triggered_writes_stop = triggered_writes_stop;
    info.smallest_seqno = file_meta->fd.smallest_seqno;
    info.largest_seqno = file_meta->fd.largest_seqno;
    info.table_properties = prop;
    info.flush_reason = cfd->GetFlushReason();
    for (auto listener : immutable_db_options_.listeners) {
      listener->OnFlushBegin(this, info);
    }
  }
  mutex_.Lock();
// no need to signal bg_cv_ as it will be signaled at the end of the
// flush process.
#else
  (void)cfd;
  (void)file_meta;
  (void)mutable_cf_options;
  (void)job_id;
  (void)prop;
#endif  // ROCKSDB_LITE
}

void DBImpl::NotifyOnFlushCompleted(ColumnFamilyData* cfd,
                                    FileMetaData* file_meta,
                                    const MutableCFOptions& mutable_cf_options,
                                    int job_id, TableProperties prop) {
#ifndef ROCKSDB_LITE
  if (immutable_db_options_.listeners.size() == 0U) {
    return;
  }
  mutex_.AssertHeld();
  if (shutting_down_.load(std::memory_order_acquire)) {
    return;
  }
  bool triggered_writes_slowdown =
      (cfd->current()->storage_info()->NumLevelFiles(0) >=
       mutable_cf_options.level0_slowdown_writes_trigger);
  bool triggered_writes_stop =
      (cfd->current()->storage_info()->NumLevelFiles(0) >=
       mutable_cf_options.level0_stop_writes_trigger);
  // release lock while notifying events
  mutex_.Unlock();
  {
    FlushJobInfo info;
    info.cf_name = cfd->GetName();
    // TODO(yhchiang): make db_paths dynamic in case flush does not
    //                 go to L0 in the future.
    info.file_path = MakeTableFileName(cfd->ioptions()->cf_paths[0].path,
                                       file_meta->fd.GetNumber());
    info.thread_id = env_->GetThreadID();
    info.job_id = job_id;
    info.triggered_writes_slowdown = triggered_writes_slowdown;
    info.triggered_writes_stop = triggered_writes_stop;
    info.smallest_seqno = file_meta->fd.smallest_seqno;
    info.largest_seqno = file_meta->fd.largest_seqno;
    info.table_properties = prop;
    info.flush_reason = cfd->GetFlushReason();
    for (auto listener : immutable_db_options_.listeners) {
      listener->OnFlushCompleted(this, info);
    }
  }
  mutex_.Lock();
  // no need to signal bg_cv_ as it will be signaled at the end of the
  // flush process.
#else
  (void)cfd;
  (void)file_meta;
  (void)mutable_cf_options;
  (void)job_id;
  (void)prop;
#endif  // ROCKSDB_LITE
}

Status DBImpl::CompactRange(const CompactRangeOptions& options,
                            ColumnFamilyHandle* column_family,
                            const Slice* begin, const Slice* end) {
  auto cfh = reinterpret_cast<ColumnFamilyHandleImpl*>(column_family);
  auto cfd = cfh->cfd();

  if (options.target_path_id >= cfd->ioptions()->cf_paths.size()) {
    return Status::InvalidArgument("Invalid target path ID");
  }

  bool exclusive = options.exclusive_manual_compaction;

  bool flush_needed = true;
  if (begin != nullptr && end != nullptr) {
    // TODO(ajkr): We could also optimize away the flush in certain cases where
    // one/both sides of the interval are unbounded. But it requires more
    // changes to RangesOverlapWithMemtables.
    Range range(*begin, *end);
    SuperVersion* super_version = cfd->GetReferencedSuperVersion(&mutex_);
    cfd->RangesOverlapWithMemtables({range}, super_version, &flush_needed);
    CleanupSuperVersion(super_version);
  }

  Status s;
  if (flush_needed) {
    FlushOptions fo;
    fo.allow_write_stall = options.allow_write_stall;
    s = FlushMemTable(cfd, fo, FlushReason::kManualCompaction,
                      false /* writes_stopped*/);
    if (!s.ok()) {
      LogFlush(immutable_db_options_.info_log);
      return s;
    }
  }

  int max_level_with_files = 0;
  bool enable_lazy_compaction =
      cfd->GetCurrentMutableCFOptions()->enable_lazy_compaction;
  std::unordered_set<uint64_t> files_being_compact;
  {
    InstrumentedMutexLock l(&mutex_);
    Version* base = cfd->current();
    for (int level = 1; level < base->storage_info()->num_non_empty_levels();
         level++) {
      if (base->storage_info()->OverlapInLevel(level, begin, end)) {
        max_level_with_files = level;
      }
    }
    cfd->PrepareManualCompaction(*cfd->GetLatestMutableCFOptions(), begin, end,
                                 &files_being_compact, enable_lazy_compaction);
  }

  int final_output_level = 0;
  if (cfd->ioptions()->compaction_style == kCompactionStyleUniversal &&
      cfd->NumberLevels() > 1 && !enable_lazy_compaction) {
    // Always compact all files together.
    final_output_level = cfd->NumberLevels() - 1;
    // if bottom most level is reserved
    if (immutable_db_options_.allow_ingest_behind) {
      final_output_level--;
    }
    s = RunManualCompaction(cfd, ColumnFamilyData::kCompactAllLevels,
                            final_output_level, options.target_path_id,
                            options.max_subcompactions, begin, end,
                            files_being_compact, exclusive);
  } else {
    for (int level = 0; level <= max_level_with_files; level++) {
      int output_level;
      // in case the compaction is universal or if we're compacting the
      // bottom-most level, the output level will be the same as input one.
      // level 0 can never be the bottommost level (i.e. if all files are in
      // level 0, we will compact to level 1)
      if (cfd->ioptions()->compaction_style == kCompactionStyleUniversal ||
          cfd->ioptions()->compaction_style == kCompactionStyleFIFO) {
        output_level = level;
      } else if (level == max_level_with_files && level > 0) {
        if (options.bottommost_level_compaction ==
            BottommostLevelCompaction::kSkip) {
          // Skip bottommost level compaction
          continue;
        } else if (options.bottommost_level_compaction ==
                       BottommostLevelCompaction::kIfHaveCompactionFilter &&
                   cfd->ioptions()->compaction_filter == nullptr &&
                   cfd->ioptions()->compaction_filter_factory == nullptr) {
          // Skip bottommost level compaction since we don't have a compaction
          // filter
          continue;
        }
        output_level = level;
      } else {
        output_level = level + 1;
        if (cfd->ioptions()->compaction_style == kCompactionStyleLevel &&
            cfd->ioptions()->level_compaction_dynamic_level_bytes &&
            level == 0) {
          output_level = ColumnFamilyData::kCompactToBaseLevel;
        }
      }
      s = RunManualCompaction(cfd, level, output_level, options.target_path_id,
                              options.max_subcompactions, begin, end,
                              files_being_compact, exclusive, false,
                              enable_lazy_compaction);
      if (!s.ok()) {
        break;
      }
      if (output_level == ColumnFamilyData::kCompactToBaseLevel) {
        final_output_level = cfd->NumberLevels() - 1;
      } else if (output_level > final_output_level) {
        final_output_level = output_level;
      }
      TEST_SYNC_POINT("DBImpl::RunManualCompaction()::1");
      TEST_SYNC_POINT("DBImpl::RunManualCompaction()::2");
    }
  }
  if (!s.ok()) {
    LogFlush(immutable_db_options_.info_log);
    return s;
  }

  if (options.change_level) {
    ROCKS_LOG_INFO(immutable_db_options_.info_log,
                   "[RefitLevel] waiting for background threads to stop");
    s = PauseBackgroundWork();
    if (s.ok()) {
      s = ReFitLevel(cfd, final_output_level, options.target_level);
    }
    ContinueBackgroundWork();
  }
  LogFlush(immutable_db_options_.info_log);

  {
    InstrumentedMutexLock l(&mutex_);
    // an automatic compaction that has been scheduled might have been
    // preempted by the manual compactions. Need to schedule it back.
    MaybeScheduleFlushOrCompaction();
  }

  return s;
}

Status DBImpl::CompactFiles(const CompactionOptions& compact_options,
                            ColumnFamilyHandle* column_family,
                            const std::vector<std::string>& input_file_names,
                            const int output_level, const int output_path_id,
                            std::vector<std::string>* const output_file_names) {
#ifdef ROCKSDB_LITE
  (void)compact_options;
  (void)column_family;
  (void)input_file_names;
  (void)output_level;
  (void)output_path_id;
  (void)output_file_names;
  // not supported in lite version
  return Status::NotSupported("Not supported in ROCKSDB LITE");
#else
  if (column_family == nullptr) {
    return Status::InvalidArgument("ColumnFamilyHandle must be non-null.");
  }

  auto cfd = reinterpret_cast<ColumnFamilyHandleImpl*>(column_family)->cfd();
  assert(cfd);

  Status s;
  JobContext job_context(0, true);
  LogBuffer log_buffer(InfoLogLevel::INFO_LEVEL,
                       immutable_db_options_.info_log.get());

  // Perform CompactFiles
  SuperVersion* sv = cfd->GetReferencedSuperVersion(&mutex_);
  {
    InstrumentedMutexLock l(&mutex_);

    // This call will unlock/lock the mutex to wait for current running
    // IngestExternalFile() calls to finish.
    WaitForIngestFile();

    s = CompactFilesImpl(compact_options, cfd, sv->current, input_file_names,
                         output_file_names, output_level, output_path_id,
                         &job_context, &log_buffer);
  }
  if (sv->Unref()) {
    mutex_.Lock();
    sv->Cleanup();
    mutex_.Unlock();
    delete sv;
  }

  // Find and delete obsolete files
  {
    InstrumentedMutexLock l(&mutex_);
    // If !s.ok(), this means that Compaction failed. In that case, we want
    // to delete all obsolete files we might have created and we force
    // FindObsoleteFiles(). This is because job_context does not
    // catch all created files if compaction failed.
    FindObsoleteFiles(&job_context, !s.ok());
  }  // release the mutex

  // delete unnecessary files if any, this is done outside the mutex
  if (job_context.HaveSomethingToClean() ||
      job_context.HaveSomethingToDelete() || !log_buffer.IsEmpty()) {
    // Have to flush the info logs before bg_compaction_scheduled_--
    // because if bg_flush_scheduled_ becomes 0 and the lock is
    // released, the deconstructor of DB can kick in and destroy all the
    // states of DB so info_log might not be available after that point.
    // It also applies to access other states that DB owns.
    log_buffer.FlushBufferToLog();
    if (job_context.HaveSomethingToDelete()) {
      // no mutex is locked here.  No need to Unlock() and Lock() here.
      PurgeObsoleteFiles(job_context);
    }
    job_context.Clean();
  }

  return s;
#endif  // ROCKSDB_LITE
}

#ifndef ROCKSDB_LITE
Status DBImpl::CompactFilesImpl(
    const CompactionOptions& compact_options, ColumnFamilyData* cfd,
    Version* version, const std::vector<std::string>& input_file_names,
    std::vector<std::string>* const output_file_names, const int output_level,
    int output_path_id, JobContext* job_context, LogBuffer* log_buffer) {
  mutex_.AssertHeld();

  if (shutting_down_.load(std::memory_order_acquire)) {
    return Status::ShutdownInProgress();
  }

  std::unordered_set<uint64_t> input_set;
  for (const auto& file_name : input_file_names) {
    input_set.insert(TableFileNameToNumber(file_name));
  }

  ColumnFamilyMetaData cf_meta;
  // TODO(yhchiang): can directly use version here if none of the
  // following functions call is pluggable to external developers.
  version->GetColumnFamilyMetaData(&cf_meta);

  if (output_path_id < 0) {
    if (cfd->ioptions()->cf_paths.size() == 1U) {
      output_path_id = 0;
    } else {
      return Status::NotSupported(
          "Automatic output path selection is not "
          "yet supported in CompactFiles()");
    }
  }

  Status s = cfd->compaction_picker()->SanitizeCompactionInputFiles(
      &input_set, cf_meta, output_level);
  if (!s.ok()) {
    return s;
  }

  std::vector<CompactionInputFiles> input_files;
  s = cfd->compaction_picker()->GetCompactionInputsFromFileNumbers(
      &input_files, &input_set, version->storage_info(), compact_options);
  if (!s.ok()) {
    return s;
  }

  for (const auto& inputs : input_files) {
    if (cfd->compaction_picker()->AreFilesInCompaction(inputs.files)) {
      return Status::Aborted(
          "Some of the necessary compaction input "
          "files are already being compacted");
    }
  }
  bool sfm_reserved_compact_space = false;
  // First check if we have enough room to do the compaction
  bool enough_room = EnoughRoomForCompaction(
      cfd, input_files, &sfm_reserved_compact_space, log_buffer);

  if (!enough_room) {
    // m's vars will get set properly at the end of this function,
    // as long as status == CompactionTooLarge
    return Status::CompactionTooLarge();
  }

  // At this point, CompactFiles will be run.
  bg_compaction_scheduled_++;

  unique_ptr<Compaction> c;
  assert(cfd->compaction_picker());
  c.reset(cfd->compaction_picker()->CompactFiles(
      compact_options, input_files, output_level, version->storage_info(),
      *cfd->GetLatestMutableCFOptions(), output_path_id));
  // we already sanitized the set of input files and checked for conflicts
  // without releasing the lock, so we're guaranteed a compaction can be formed.
  assert(c != nullptr);

  c->SetInputVersion(version);
  // deletion compaction currently not allowed in CompactFiles.
  assert(!c->deletion_compaction());

  SequenceNumber earliest_write_conflict_snapshot;
  std::vector<SequenceNumber> snapshot_seqs =
      snapshots_.GetAll(&earliest_write_conflict_snapshot);

  auto pending_outputs_inserted_elem =
      CaptureCurrentFileNumberInPendingOutputs();

  auto snapshot_checker = snapshot_checker_.get();
  if (use_custom_gc_ && snapshot_checker == nullptr) {
    snapshot_checker = DisableGCSnapshotChecker::Instance();
  }
  assert(is_snapshot_supported_ || snapshots_.empty());
  CompactionJob compaction_job(
      job_context->job_id, c.get(), immutable_db_options_,
      env_options_for_compaction_, versions_.get(), &shutting_down_,
      preserve_deletes_seqnum_.load(), log_buffer, directories_.GetDbDir(),
      GetDataDir(c->column_family_data(), c->output_path_id()), stats_, &mutex_,
      &error_handler_, snapshot_seqs, earliest_write_conflict_snapshot,
      snapshot_checker, table_cache_, &event_logger_,
      c->mutable_cf_options()->paranoid_file_checks,
      c->mutable_cf_options()->report_bg_io_stats, dbname_,
      nullptr);  // Here we pass a nullptr for CompactionJobStats because
                 // CompactFiles does not trigger OnCompactionCompleted(),
                 // which is the only place where CompactionJobStats is
                 // returned.  The idea of not triggering OnCompationCompleted()
                 // is that CompactFiles runs in the caller thread, so the user
                 // should always know when it completes.  As a result, it makes
                 // less sense to notify the users something they should already
                 // know.
                 //
                 // In the future, if we would like to add CompactionJobStats
                 // support for CompactFiles, we should have CompactFiles API
                 // pass a pointer of CompactionJobStats as the out-value
                 // instead of using EventListener.

  // Creating a compaction influences the compaction score because the score
  // takes running compactions into account (by skipping files that are already
  // being compacted). Since we just changed compaction score, we recalculate it
  // here.
  version->storage_info()->ComputeCompactionScore(*cfd->ioptions(),
                                                  *c->mutable_cf_options());

  compaction_job.Prepare();

  mutex_.Unlock();
  TEST_SYNC_POINT("CompactFilesImpl:0");
  TEST_SYNC_POINT("CompactFilesImpl:1");
  compaction_job.Run();
  TEST_SYNC_POINT("CompactFilesImpl:2");
  TEST_SYNC_POINT("CompactFilesImpl:3");
  mutex_.Lock();

  Status status = compaction_job.Install(*c->mutable_cf_options());
  if (status.ok()) {
    InstallSuperVersionAndScheduleWork(
        c->column_family_data(), &job_context->superversion_contexts[0],
        *c->mutable_cf_options(), FlushReason::kManualCompaction);
  }
  c->ReleaseCompactionFiles(s);
#ifndef ROCKSDB_LITE
  // Need to make sure SstFileManager does its bookkeeping
  auto sfm = static_cast<SstFileManagerImpl*>(
      immutable_db_options_.sst_file_manager.get());
  if (sfm && sfm_reserved_compact_space) {
    sfm->OnCompactionCompletion(c.get());
  }
#endif  // ROCKSDB_LITE

  ReleaseFileNumberFromPendingOutputs(pending_outputs_inserted_elem);

  if (status.ok()) {
    // Done
  } else if (status.IsShutdownInProgress()) {
    // Ignore compaction errors found during shutting down
  } else {
    ROCKS_LOG_WARN(immutable_db_options_.info_log,
                   "[%s] [JOB %d] Compaction error: %s",
                   c->column_family_data()->GetName().c_str(),
                   job_context->job_id, status.ToString().c_str());
    error_handler_.SetBGError(status, BackgroundErrorReason::kCompaction);
  }

  if (output_file_names != nullptr) {
    for (const auto newf : c->edit()->GetNewFiles()) {
      (*output_file_names)
          .push_back(TableFileName(c->immutable_cf_options()->cf_paths,
                                   newf.second.fd.GetNumber(),
                                   newf.second.fd.GetPathId()));
    }
  }

  c.reset();

  bg_compaction_scheduled_--;
  if (bg_compaction_scheduled_ == 0) {
    bg_cv_.SignalAll();
  }
  TEST_SYNC_POINT("CompactFilesImpl:End");

  return status;
}
#endif  // ROCKSDB_LITE

Status DBImpl::PauseBackgroundWork() {
  InstrumentedMutexLock guard_lock(&mutex_);
  bg_compaction_paused_++;
  while (bg_bottom_compaction_scheduled_ > 0 || bg_compaction_scheduled_ > 0 ||
         bg_flush_scheduled_ > 0) {
    bg_cv_.Wait();
  }
  bg_work_paused_++;
  return Status::OK();
}

Status DBImpl::ContinueBackgroundWork() {
  InstrumentedMutexLock guard_lock(&mutex_);
  if (bg_work_paused_ == 0) {
    return Status::InvalidArgument();
  }
  assert(bg_work_paused_ > 0);
  assert(bg_compaction_paused_ > 0);
  bg_compaction_paused_--;
  bg_work_paused_--;
  // It's sufficient to check just bg_work_paused_ here since
  // bg_work_paused_ is always no greater than bg_compaction_paused_
  if (bg_work_paused_ == 0) {
    MaybeScheduleFlushOrCompaction();
  }
  return Status::OK();
}

void DBImpl::NotifyOnCompactionBegin(ColumnFamilyData* cfd,
                                     Compaction *c, const Status &st,
                                     const CompactionJobStats& job_stats,
                                     int job_id) {
#ifndef ROCKSDB_LITE
  if (immutable_db_options_.listeners.empty()) {
    return;
  }
  mutex_.AssertHeld();
  if (shutting_down_.load(std::memory_order_acquire)) {
    return;
  }
  Version* current = cfd->current();
  current->Ref();
  // release lock while notifying events
  mutex_.Unlock();
  TEST_SYNC_POINT("DBImpl::NotifyOnCompactionBegin::UnlockMutex");
  {
    CompactionJobInfo info;
    info.cf_name = cfd->GetName();
    info.status = st;
    info.thread_id = env_->GetThreadID();
    info.job_id = job_id;
    info.base_input_level = c->start_level();
    info.output_level = c->output_level();
    info.stats = job_stats;
    info.table_properties = c->GetOutputTableProperties();
    info.compaction_reason = c->compaction_reason();
    info.compression = c->output_compression();
    for (size_t i = 0; i < c->num_input_levels(); ++i) {
      for (const auto fmd : *c->inputs(i)) {
        auto fn = TableFileName(c->immutable_cf_options()->cf_paths,
                                fmd->fd.GetNumber(), fmd->fd.GetPathId());
        info.input_files.push_back(fn);
        if (info.table_properties.count(fn) == 0) {
          std::shared_ptr<const TableProperties> tp;
          auto s = current->GetTableProperties(&tp, fmd, &fn);
          if (s.ok()) {
            info.table_properties[fn] = tp;
          }
        }
      }
    }
    for (const auto newf : c->edit()->GetNewFiles()) {
      info.output_files.push_back(TableFileName(
          c->immutable_cf_options()->cf_paths, newf.second.fd.GetNumber(),
          newf.second.fd.GetPathId()));
    }
    for (auto listener : immutable_db_options_.listeners) {
      listener->OnCompactionBegin(this, info);
    }
  }
  mutex_.Lock();
  current->Unref();
#else
  (void)cfd;
  (void)c;
  (void)st;
  (void)job_stats;
  (void)job_id;
#endif  // ROCKSDB_LITE
}

void DBImpl::NotifyOnCompactionCompleted(
    ColumnFamilyData* cfd, Compaction* c, const Status& st,
    const CompactionJobStats& compaction_job_stats, const int job_id) {
#ifndef ROCKSDB_LITE
  if (immutable_db_options_.listeners.size() == 0U) {
    return;
  }
  mutex_.AssertHeld();
  if (shutting_down_.load(std::memory_order_acquire)) {
    return;
  }
  Version* current = cfd->current();
  current->Ref();
  // release lock while notifying events
  mutex_.Unlock();
  TEST_SYNC_POINT("DBImpl::NotifyOnCompactionCompleted::UnlockMutex");
  {
    CompactionJobInfo info;
    info.cf_id = cfd->GetID();
    info.cf_name = cfd->GetName();
    info.status = st;
    info.thread_id = env_->GetThreadID();
    info.job_id = job_id;
    info.base_input_level = c->start_level();
    info.output_level = c->output_level();
    info.stats = compaction_job_stats;
    info.table_properties = c->GetOutputTableProperties();
    info.compaction_reason = c->compaction_reason();
    info.compression = c->output_compression();
    for (size_t i = 0; i < c->num_input_levels(); ++i) {
      for (const auto fmd : *c->inputs(i)) {
        auto fn = TableFileName(c->immutable_cf_options()->cf_paths,
                                fmd->fd.GetNumber(), fmd->fd.GetPathId());
        info.input_files.push_back(fn);
        if (info.table_properties.count(fn) == 0) {
          std::shared_ptr<const TableProperties> tp;
          auto s = current->GetTableProperties(&tp, fmd, &fn);
          if (s.ok()) {
            info.table_properties[fn] = tp;
          }
        }
      }
    }
    for (const auto newf : c->edit()->GetNewFiles()) {
      info.output_files.push_back(TableFileName(
          c->immutable_cf_options()->cf_paths, newf.second.fd.GetNumber(),
          newf.second.fd.GetPathId()));
    }
    for (auto listener : immutable_db_options_.listeners) {
      listener->OnCompactionCompleted(this, info);
    }
  }
  mutex_.Lock();
  current->Unref();
  // no need to signal bg_cv_ as it will be signaled at the end of the
  // flush process.
#else
  (void)cfd;
  (void)c;
  (void)st;
  (void)compaction_job_stats;
  (void)job_id;
#endif  // ROCKSDB_LITE
}

// REQUIREMENT: block all background work by calling PauseBackgroundWork()
// before calling this function
Status DBImpl::ReFitLevel(ColumnFamilyData* cfd, int level, int target_level) {
  assert(level < cfd->NumberLevels());
  if (target_level >= cfd->NumberLevels()) {
    return Status::InvalidArgument("Target level exceeds number of levels");
  }

  SuperVersionContext sv_context(/* create_superversion */ true);

  Status status;

  InstrumentedMutexLock guard_lock(&mutex_);

  // only allow one thread refitting
  if (refitting_level_) {
    ROCKS_LOG_INFO(immutable_db_options_.info_log,
                   "[ReFitLevel] another thread is refitting");
    return Status::NotSupported("another thread is refitting");
  }
  refitting_level_ = true;

  const MutableCFOptions mutable_cf_options = *cfd->GetLatestMutableCFOptions();
  // move to a smaller level
  int to_level = target_level;
  if (target_level < 0) {
    to_level = FindMinimumEmptyLevelFitting(cfd, mutable_cf_options, level);
  }

  auto* vstorage = cfd->current()->storage_info();
  if (to_level > level) {
    if (level == 0) {
      return Status::NotSupported(
          "Cannot change from level 0 to other levels.");
    }
    // Check levels are empty for a trivial move
    for (int l = level + 1; l <= to_level; l++) {
      if (vstorage->NumLevelFiles(l) > 0) {
        return Status::NotSupported(
            "Levels between source and target are not empty for a move.");
      }
    }
  }
  if (to_level != level) {
    ROCKS_LOG_DEBUG(immutable_db_options_.info_log,
                    "[%s] Before refitting:\n%s", cfd->GetName().c_str(),
                    cfd->current()->DebugString().data());

    VersionEdit edit;
    edit.SetColumnFamily(cfd->GetID());
    for (const auto& f : vstorage->LevelFiles(level)) {
      edit.DeleteFile(level, f->fd.GetNumber());
      edit.AddFile(to_level, f->fd.GetNumber(), f->fd.GetPathId(),
                   f->fd.GetFileSize(), f->smallest, f->largest,
                   f->fd.smallest_seqno, f->fd.largest_seqno,
                   f->marked_for_compaction, f->sst_purpose, f->sst_depend);
    }
    ROCKS_LOG_DEBUG(immutable_db_options_.info_log,
                    "[%s] Apply version edit:\n%s", cfd->GetName().c_str(),
                    edit.DebugString().data());

    status = versions_->LogAndApply(cfd, mutable_cf_options, &edit, &mutex_,
                                    directories_.GetDbDir());
    InstallSuperVersionAndScheduleWork(cfd, &sv_context, mutable_cf_options);

    ROCKS_LOG_DEBUG(immutable_db_options_.info_log, "[%s] LogAndApply: %s\n",
                    cfd->GetName().c_str(), status.ToString().data());

    if (status.ok()) {
      ROCKS_LOG_DEBUG(immutable_db_options_.info_log,
                      "[%s] After refitting:\n%s", cfd->GetName().c_str(),
                      cfd->current()->DebugString().data());
    }
  }

  sv_context.Clean();
  refitting_level_ = false;

  return status;
}

int DBImpl::NumberLevels(ColumnFamilyHandle* column_family) {
  auto cfh = reinterpret_cast<ColumnFamilyHandleImpl*>(column_family);
  return cfh->cfd()->NumberLevels();
}

int DBImpl::MaxMemCompactionLevel(ColumnFamilyHandle* /*column_family*/) {
  return 0;
}

int DBImpl::Level0StopWriteTrigger(ColumnFamilyHandle* column_family) {
  auto cfh = reinterpret_cast<ColumnFamilyHandleImpl*>(column_family);
  InstrumentedMutexLock l(&mutex_);
  return cfh->cfd()
      ->GetSuperVersion()
      ->mutable_cf_options.level0_stop_writes_trigger;
}

Status DBImpl::Flush(const FlushOptions& flush_options,
                     ColumnFamilyHandle* column_family) {
  auto cfh = reinterpret_cast<ColumnFamilyHandleImpl*>(column_family);
  ROCKS_LOG_INFO(immutable_db_options_.info_log, "[%s] Manual flush start.",
                 cfh->GetName().c_str());
  Status s =
      FlushMemTable(cfh->cfd(), flush_options, FlushReason::kManualFlush);
  ROCKS_LOG_INFO(immutable_db_options_.info_log,
                 "[%s] Manual flush finished, status: %s\n",
                 cfh->GetName().c_str(), s.ToString().c_str());
  return s;
}


Status DBImpl::FlushAllCFs(FlushReason flush_reason) {
  Status s;
  WriteContext context;
  WriteThread::Writer w;

  mutex_.AssertHeld();
  write_thread_.EnterUnbatched(&w, &mutex_);

  FlushRequest flush_req;
  for (auto cfd : *versions_->GetColumnFamilySet()) {
    if (cfd->imm()->NumNotFlushed() == 0 && cfd->mem()->IsEmpty() &&
        cached_recoverable_state_empty_.load()) {
      // Nothing to flush
      continue;
    }

    // SwitchMemtable() will release and reacquire mutex during execution
    s = SwitchMemtable(cfd, &context);
    if (!s.ok()) {
      break;
    }

    cfd->imm()->FlushRequested();

    flush_req.emplace_back(cfd, cfd->imm()->GetLatestMemTableID());
  }

  // schedule flush
  if (s.ok() && !flush_req.empty()) {
    SchedulePendingFlush(flush_req, flush_reason);
    MaybeScheduleFlushOrCompaction();
  }

  write_thread_.ExitUnbatched(&w);

  if (s.ok()) {
    for (auto& flush : flush_req) {
      auto cfd = flush.first;
      auto flush_memtable_id = flush.second;
      while (cfd->imm()->NumNotFlushed() > 0 &&
             cfd->imm()->GetEarliestMemTableID() <= flush_memtable_id) {
        if (!error_handler_.GetRecoveryError().ok()) {
          break;
        }
        if (cfd->IsDropped()) {
          // FlushJob cannot flush a dropped CF, if we did not break here
          // we will loop forever since cfd->imm()->NumNotFlushed() will never
          // drop to zero
          continue;
        }
        cfd->Ref();
        bg_cv_.Wait();
        cfd->Unref();
      }
    }
  }

  flush_req.clear();
  return s;
}

Status DBImpl::RunManualCompaction(
    ColumnFamilyData* cfd, int input_level, int output_level,
    uint32_t output_path_id, uint32_t max_subcompactions, const Slice* begin,
    const Slice* end, std::unordered_set<uint64_t>& files_being_compact,
    bool exclusive, bool disallow_trivial_move, bool enable_lazy_compaction) {
  assert(input_level == ColumnFamilyData::kCompactAllLevels ||
         input_level >= 0);

  InternalKey begin_storage, end_storage;
  CompactionArg* ca;

  bool scheduled = false;
  bool manual_conflict = false;
  ManualCompactionState manual;
  manual.cfd = cfd;
  manual.input_level = input_level;
  manual.output_level = output_level;
  manual.output_path_id = output_path_id;
  manual.done = false;
  manual.in_progress = false;
  manual.incomplete = false;
  manual.exclusive = exclusive;
  manual.disallow_trivial_move = disallow_trivial_move;
  manual.enable_lazy_compaction = enable_lazy_compaction;
  manual.files_being_compact = std::move(files_being_compact);
  // For universal compaction, we enforce every manual compaction to compact
  // all files.
  if (begin == nullptr ||
      (cfd->ioptions()->compaction_style == kCompactionStyleUniversal &&
       !enable_lazy_compaction) ||
      cfd->ioptions()->compaction_style == kCompactionStyleFIFO) {
    manual.begin = nullptr;
  } else {
    begin_storage.SetMinPossibleForUserKey(*begin);
    manual.begin = &begin_storage;
  }
  if (end == nullptr ||
      (cfd->ioptions()->compaction_style == kCompactionStyleUniversal &&
       !enable_lazy_compaction) ||
      cfd->ioptions()->compaction_style == kCompactionStyleFIFO) {
    manual.end = nullptr;
  } else {
    end_storage.SetMaxPossibleForUserKey(*end);
    manual.end = &end_storage;
  }

  TEST_SYNC_POINT("DBImpl::RunManualCompaction:0");
  TEST_SYNC_POINT("DBImpl::RunManualCompaction:1");
  InstrumentedMutexLock l(&mutex_);

  // When a manual compaction arrives, temporarily disable scheduling of
  // non-manual compactions and wait until the number of scheduled compaction
  // jobs drops to zero. This is needed to ensure that this manual compaction
  // can compact any range of keys/files.
  //
  // HasPendingManualCompaction() is true when at least one thread is inside
  // RunManualCompaction(), i.e. during that time no other compaction will
  // get scheduled (see MaybeScheduleFlushOrCompaction).
  //
  // Note that the following loop doesn't stop more that one thread calling
  // RunManualCompaction() from getting to the second while loop below.
  // However, only one of them will actually schedule compaction, while
  // others will wait on a condition variable until it completes.

  AddManualCompaction(&manual);
  TEST_SYNC_POINT_CALLBACK("DBImpl::RunManualCompaction:NotScheduled", &mutex_);
  if (exclusive) {
    while (bg_bottom_compaction_scheduled_ > 0 ||
           bg_compaction_scheduled_ > 0) {
      TEST_SYNC_POINT("DBImpl::RunManualCompaction:WaitScheduled");
      ROCKS_LOG_INFO(
          immutable_db_options_.info_log,
          "[%s] Manual compaction waiting for all other scheduled background "
          "compactions to finish",
          cfd->GetName().c_str());
      bg_cv_.Wait();
    }
  }

  ROCKS_LOG_INFO(immutable_db_options_.info_log,
                 "[%s] Manual compaction starting", cfd->GetName().c_str());


  // We don't check bg_error_ here, because if we get the error in compaction,
  // the compaction will set manual.status to bg_error_ and set manual.done to
  // true.
  while (!manual.done) {
    assert(HasPendingManualCompaction());
    manual_conflict = false;
    Compaction* compaction = nullptr;
    if (ShouldntRunManualCompaction(&manual) || manual.in_progress ||
        scheduled ||
        (((manual.manual_end = &manual.tmp_storage1) != nullptr) &&
         ((compaction = manual.cfd->CompactRange(
               *manual.cfd->GetLatestMutableCFOptions(), manual.input_level,
               manual.output_level, manual.output_path_id, max_subcompactions,
               manual.begin, manual.end, &manual.manual_end, &manual_conflict,
               &manual.files_being_compact, enable_lazy_compaction)) == nullptr &&
          manual_conflict))) {
      // exclusive manual compactions should not see a conflict during
      // CompactRange
      assert(!exclusive || !manual_conflict);
      // Running either this or some other manual compaction
      bg_cv_.Wait();
      if (scheduled && manual.incomplete) {
        assert(!manual.in_progress);
        scheduled = false;
        manual.incomplete = false;
      }
    } else if (!scheduled) {
      if (compaction == nullptr) {
        manual.done = true;
        bg_cv_.SignalAll();
        continue;
      }
      ca = new CompactionArg;
      ca->db = this;
      ca->prepicked_compaction = new PrepickedCompaction;
      ca->prepicked_compaction->manual_compaction_state = &manual;
      ca->prepicked_compaction->compaction = compaction;
      manual.incomplete = false;
      bg_compaction_scheduled_++;
      env_->Schedule(&DBImpl::BGWorkCompaction, ca, Env::Priority::LOW, this,
                     &DBImpl::UnscheduleCallback);
      scheduled = true;
    }
  }

  assert(!manual.in_progress);
  assert(HasPendingManualCompaction());
  RemoveManualCompaction(&manual);
  bg_cv_.SignalAll();
  return manual.status;
}

Status DBImpl::FlushMemTable(ColumnFamilyData* cfd,
                             const FlushOptions& flush_options,
                             FlushReason flush_reason, bool writes_stopped) {
  Status s;
  uint64_t flush_memtable_id = 0;
  if (!flush_options.allow_write_stall) {
    bool flush_needed = true;
    s = WaitUntilFlushWouldNotStallWrites(cfd, &flush_needed);
    TEST_SYNC_POINT("DBImpl::FlushMemTable:StallWaitDone");
    if (!s.ok() || !flush_needed) {
      return s;
    }
  }
  FlushRequest flush_req;
  {
    WriteContext context;
    InstrumentedMutexLock guard_lock(&mutex_);

    WriteThread::Writer w;
    if (!writes_stopped) {
      write_thread_.EnterUnbatched(&w, &mutex_);
    }

    if (cfd->imm()->NumNotFlushed() != 0 || !cfd->mem()->IsEmpty() ||
        !cached_recoverable_state_empty_.load()) {
      s = SwitchMemtable(cfd, &context);
      flush_memtable_id = cfd->imm()->GetLatestMemTableID();
      flush_req.emplace_back(cfd, flush_memtable_id);
    }

    if (s.ok() && !flush_req.empty()) {
      for (auto& elem : flush_req) {
        ColumnFamilyData* loop_cfd = elem.first;
        loop_cfd->imm()->FlushRequested();
      }
      SchedulePendingFlush(flush_req, flush_reason);
      MaybeScheduleFlushOrCompaction();
    }

    if (!writes_stopped) {
      write_thread_.ExitUnbatched(&w);
    }
  }

  if (s.ok() && flush_options.wait) {
    autovector<ColumnFamilyData*> cfds;
    autovector<const uint64_t*> flush_memtable_ids;
    for (auto& iter : flush_req) {
      cfds.push_back(iter.first);
      flush_memtable_ids.push_back(&(iter.second));
    }
    s = WaitForFlushMemTables(cfds, flush_memtable_ids);
  }
  TEST_SYNC_POINT("FlushMemTableFinished");
  return s;
}

// Calling FlushMemTable(), whether from DB::Flush() or from Backup Engine, can
// cause write stall, for example if one memtable is being flushed already.
// This method tries to avoid write stall (similar to CompactRange() behavior)
// it emulates how the SuperVersion / LSM would change if flush happens, checks
// it against various constrains and delays flush if it'd cause write stall.
// Called should check status and flush_needed to see if flush already happened.
Status DBImpl::WaitUntilFlushWouldNotStallWrites(ColumnFamilyData* cfd,
                                                 bool* flush_needed) {
  {
    *flush_needed = true;
    InstrumentedMutexLock l(&mutex_);
    uint64_t orig_active_memtable_id = cfd->mem()->GetID();
    WriteStallCondition write_stall_condition = WriteStallCondition::kNormal;
    do {
      if (write_stall_condition != WriteStallCondition::kNormal) {
        TEST_SYNC_POINT("DBImpl::WaitUntilFlushWouldNotStallWrites:StallWait");
        ROCKS_LOG_INFO(immutable_db_options_.info_log,
                       "[%s] WaitUntilFlushWouldNotStallWrites"
                       " waiting on stall conditions to clear",
                       cfd->GetName().c_str());
        bg_cv_.Wait();
      }
      if (cfd->IsDropped() || shutting_down_.load(std::memory_order_acquire)) {
        return Status::ShutdownInProgress();
      }

      uint64_t earliest_memtable_id =
          std::min(cfd->mem()->GetID(), cfd->imm()->GetEarliestMemTableID());
      if (earliest_memtable_id > orig_active_memtable_id) {
        // We waited so long that the memtable we were originally waiting on was
        // flushed.
        *flush_needed = false;
        return Status::OK();
      }

      const auto& mutable_cf_options = *cfd->GetLatestMutableCFOptions();
      const auto* vstorage = cfd->current()->storage_info();

      // Skip stalling check if we're below auto-flush and auto-compaction
      // triggers. If it stalled in these conditions, that'd mean the stall
      // triggers are so low that stalling is needed for any background work. In
      // that case we shouldn't wait since background work won't be scheduled.
      if (cfd->imm()->NumNotFlushed() <
              cfd->ioptions()->min_write_buffer_number_to_merge &&
          vstorage->l0_delay_trigger_count() <
              mutable_cf_options.level0_file_num_compaction_trigger) {
        break;
      }

      // check whether one extra immutable memtable or an extra L0 file would
      // cause write stalling mode to be entered. It could still enter stall
      // mode due to pending compaction bytes, but that's less common
      write_stall_condition =
          ColumnFamilyData::GetWriteStallConditionAndCause(
              cfd->imm()->NumNotFlushed() + 1,
              vstorage->l0_delay_trigger_count() + 1,
              vstorage->estimated_compaction_needed_bytes(), mutable_cf_options)
              .first;
    } while (write_stall_condition != WriteStallCondition::kNormal);
  }
  return Status::OK();
}

// Wait for memtables to be flushed for multiple column families.
// let N = cfds.size()
// for i in [0, N),
//  1) if flush_memtable_ids[i] is not null, then the memtables with lower IDs
//     have to be flushed for THIS column family;
//  2) if flush_memtable_ids[i] is null, then all memtables in THIS column
//     family have to be flushed.
// Finish waiting when ALL column families finish flushing memtables.
Status DBImpl::WaitForFlushMemTables(
    const autovector<ColumnFamilyData*>& cfds,
    const autovector<const uint64_t*>& flush_memtable_ids) {
  int num = static_cast<int>(cfds.size());
  // Wait until the compaction completes
  InstrumentedMutexLock l(&mutex_);
  while (!error_handler_.IsDBStopped()) {
    if (shutting_down_.load(std::memory_order_acquire)) {
      return Status::ShutdownInProgress();
    }
    // Number of column families that have been dropped.
    int num_dropped = 0;
    // Number of column families that have finished flush.
    int num_finished = 0;
    for (int i = 0; i < num; ++i) {
      if (cfds[i]->IsDropped()) {
        ++num_dropped;
      } else if (cfds[i]->imm()->NumNotFlushed() == 0 ||
                 (flush_memtable_ids[i] != nullptr &&
                  cfds[i]->imm()->GetEarliestMemTableID() >
                      *flush_memtable_ids[i])) {
        ++num_finished;
      }
    }
    if (1 == num_dropped && 1 == num) {
      return Status::InvalidArgument("Cannot flush a dropped CF");
    }
    // Column families involved in this flush request have either been dropped
    // or finished flush. Then it's time to finish waiting.
    if (num_dropped + num_finished == num) {
      break;
    }
    bg_cv_.Wait();
  }
  Status s;
  if (error_handler_.IsDBStopped()) {
    s = error_handler_.GetBGError();
  }
  return s;
}

Status DBImpl::EnableAutoCompaction(
    const std::vector<ColumnFamilyHandle*>& column_family_handles) {
  Status s;
  for (auto cf_ptr : column_family_handles) {
    Status status =
        this->SetOptions(cf_ptr, {{"disable_auto_compactions", "false"}});
    if (!status.ok()) {
      s = status;
    }
  }

  return s;
}

void DBImpl::MaybeScheduleFlushOrCompaction() {
  mutex_.AssertHeld();
  if (!opened_successfully_) {
    // Compaction may introduce data race to DB open
    return;
  }
  if (bg_work_paused_ > 0) {
    // we paused the background work
    return;
  } else if (error_handler_.IsBGWorkStopped() &&
             !error_handler_.IsRecoveryInProgress()) {
    // There has been a hard error and this call is not part of the recovery
    // sequence. Bail out here so we don't get into an endless loop of
    // scheduling BG work which will again call this function
    return;
  } else if (shutting_down_.load(std::memory_order_acquire)) {
    // DB is being deleted; no more background compactions
    return;
  }
  auto bg_job_limits = GetBGJobLimits();
  bool is_flush_pool_empty =
      env_->GetBackgroundThreads(Env::Priority::HIGH) == 0;
  while (!is_flush_pool_empty && unscheduled_flushes_ > 0 &&
         bg_flush_scheduled_ < bg_job_limits.max_flushes) {
    bg_flush_scheduled_++;
    env_->Schedule(&DBImpl::BGWorkFlush, this, Env::Priority::HIGH, this);
  }

  // special case -- if high-pri (flush) thread pool is empty, then schedule
  // flushes in low-pri (compaction) thread pool.
  if (is_flush_pool_empty) {
    while (unscheduled_flushes_ > 0 &&
           bg_flush_scheduled_ + bg_compaction_scheduled_ <
               bg_job_limits.max_flushes) {
      bg_flush_scheduled_++;
      env_->Schedule(&DBImpl::BGWorkFlush, this, Env::Priority::LOW, this);
    }
  }

  if (bg_compaction_paused_ > 0) {
    // we paused the background compaction
    return;
  } else if (error_handler_.IsBGWorkStopped()) {
    // Compaction is not part of the recovery sequence from a hard error. We
    // might get here because recovery might do a flush and install a new
    // super version, which will try to schedule pending compactions. Bail
    // out here and let the higher level recovery handle compactions
    return;
  }

  if (HasExclusiveManualCompaction()) {
    // only manual compactions are allowed to run. don't schedule automatic
    // compactions
    TEST_SYNC_POINT("DBImpl::MaybeScheduleFlushOrCompaction:Conflict");
    return;
  }

  while (bg_compaction_scheduled_ < bg_job_limits.max_compactions &&
         unscheduled_compactions_ > 0) {
    CompactionArg* ca = new CompactionArg;
    ca->db = this;
    ca->prepicked_compaction = nullptr;
    bg_compaction_scheduled_++;
    unscheduled_compactions_--;
    env_->Schedule(&DBImpl::BGWorkCompaction, ca, Env::Priority::LOW, this,
                   &DBImpl::UnscheduleCallback);
  }
}

DBImpl::BGJobLimits DBImpl::GetBGJobLimits() const {
  mutex_.AssertHeld();
  return GetBGJobLimits(immutable_db_options_.max_background_flushes,
                        mutable_db_options_.max_background_compactions,
                        mutable_db_options_.max_background_jobs,
                        write_controller_.NeedSpeedupCompaction());
}

DBImpl::BGJobLimits DBImpl::GetBGJobLimits(int max_background_flushes,
                                           int max_background_compactions,
                                           int max_background_jobs,
                                           bool parallelize_compactions) {
  BGJobLimits res;
  if (max_background_flushes == -1 && max_background_compactions == -1) {
    // for our first stab implementing max_background_jobs, simply allocate a
    // quarter of the threads to flushes.
    res.max_flushes = std::max(1, max_background_jobs / 4);
    res.max_compactions = std::max(1, max_background_jobs - res.max_flushes);
  } else {
    // compatibility code in case users haven't migrated to max_background_jobs,
    // which automatically computes flush/compaction limits
    res.max_flushes = std::max(1, max_background_flushes);
    res.max_compactions = std::max(1, max_background_compactions);
  }
  if (!parallelize_compactions) {
    // throttle background compactions until we deem necessary
    res.max_compactions = 1;
  }
  return res;
}

void DBImpl::AddToCompactionQueue(ColumnFamilyData* cfd) {
  assert(!cfd->queued_for_compaction());
  cfd->Ref();
  compaction_queue_.push_back(cfd);
  cfd->set_queued_for_compaction(true);
}

ColumnFamilyData* DBImpl::PopFirstFromCompactionQueue() {
  assert(!compaction_queue_.empty());
  auto cfd = *compaction_queue_.begin();
  compaction_queue_.pop_front();
  assert(cfd->queued_for_compaction());
  cfd->set_queued_for_compaction(false);
  return cfd;
}

DBImpl::FlushRequest DBImpl::PopFirstFromFlushQueue() {
  assert(!flush_queue_.empty());
  FlushRequest flush_req = flush_queue_.front();
  assert(unscheduled_flushes_ >= static_cast<int>(flush_req.size()));
  unscheduled_flushes_ -= static_cast<int>(flush_req.size());
  flush_queue_.pop_front();
  // TODO: need to unset flush reason?
  return flush_req;
}

void DBImpl::SchedulePendingFlush(const FlushRequest& flush_req,
                                  FlushReason flush_reason) {
  if (flush_req.empty()) {
    return;
  }
  for (auto& iter : flush_req) {
    ColumnFamilyData* cfd = iter.first;
    cfd->Ref();
    cfd->SetFlushReason(flush_reason);
  }
  unscheduled_flushes_ += static_cast<int>(flush_req.size());
  flush_queue_.push_back(flush_req);
}

void DBImpl::SchedulePendingCompaction(ColumnFamilyData* cfd) {
  if (!cfd->queued_for_compaction() && cfd->NeedsCompaction()) {
    AddToCompactionQueue(cfd);
    ++unscheduled_compactions_;
  }
}

void DBImpl::SchedulePendingPurge(std::string fname, std::string dir_to_sync,
                                  FileType type, uint64_t number, int job_id) {
  mutex_.AssertHeld();
  PurgeFileInfo file_info(fname, dir_to_sync, type, number, job_id);
  purge_queue_.push_back(std::move(file_info));
}

void DBImpl::BGWorkFlush(void* db) {
  IOSTATS_SET_THREAD_POOL_ID(Env::Priority::HIGH);
  TEST_SYNC_POINT("DBImpl::BGWorkFlush");
  reinterpret_cast<DBImpl*>(db)->BackgroundCallFlush();
  TEST_SYNC_POINT("DBImpl::BGWorkFlush:done");
}

void DBImpl::BGWorkCompaction(void* arg) {
  CompactionArg ca = *(reinterpret_cast<CompactionArg*>(arg));
  delete reinterpret_cast<CompactionArg*>(arg);
  IOSTATS_SET_THREAD_POOL_ID(Env::Priority::LOW);
  TEST_SYNC_POINT("DBImpl::BGWorkCompaction");
  auto prepicked_compaction =
      static_cast<PrepickedCompaction*>(ca.prepicked_compaction);
  reinterpret_cast<DBImpl*>(ca.db)->BackgroundCallCompaction(
      prepicked_compaction, Env::Priority::LOW);
  delete prepicked_compaction;
}

void DBImpl::BGWorkBottomCompaction(void* arg) {
  CompactionArg ca = *(static_cast<CompactionArg*>(arg));
  delete static_cast<CompactionArg*>(arg);
  IOSTATS_SET_THREAD_POOL_ID(Env::Priority::BOTTOM);
  TEST_SYNC_POINT("DBImpl::BGWorkBottomCompaction");
  auto* prepicked_compaction = ca.prepicked_compaction;
  assert(prepicked_compaction && prepicked_compaction->compaction &&
         !prepicked_compaction->manual_compaction_state);
  ca.db->BackgroundCallCompaction(prepicked_compaction, Env::Priority::BOTTOM);
  delete prepicked_compaction;
}

void DBImpl::BGWorkPurge(void* db) {
  IOSTATS_SET_THREAD_POOL_ID(Env::Priority::HIGH);
  TEST_SYNC_POINT("DBImpl::BGWorkPurge:start");
  reinterpret_cast<DBImpl*>(db)->BackgroundCallPurge();
  TEST_SYNC_POINT("DBImpl::BGWorkPurge:end");
}

void DBImpl::UnscheduleCallback(void* arg) {
  CompactionArg ca = *(reinterpret_cast<CompactionArg*>(arg));
  delete reinterpret_cast<CompactionArg*>(arg);
  if (ca.prepicked_compaction != nullptr) {
    if (ca.prepicked_compaction->compaction != nullptr) {
      delete ca.prepicked_compaction->compaction;
    }
    delete ca.prepicked_compaction;
  }
  TEST_SYNC_POINT("DBImpl::UnscheduleCallback");
}

Status DBImpl::BackgroundFlush(bool* made_progress, JobContext* job_context,
                               LogBuffer* log_buffer, FlushReason* reason) {
  mutex_.AssertHeld();

  Status status;
  *reason = FlushReason::kOthers;
  // If BG work is stopped due to an error, but a recovery is in progress,
  // that means this flush is part of the recovery. So allow it to go through
  if (!error_handler_.IsBGWorkStopped()) {
    if (shutting_down_.load(std::memory_order_acquire)) {
      status = Status::ShutdownInProgress();
    }
  } else if (!error_handler_.IsRecoveryInProgress()) {
    status = error_handler_.GetBGError();
  }

  if (!status.ok()) {
    return status;
  }

  autovector<BGFlushArg> bg_flush_args;
  std::vector<SuperVersionContext>& superversion_contexts =
      job_context->superversion_contexts;
  while (!flush_queue_.empty()) {
    // This cfd is already referenced
    const FlushRequest& flush_req = PopFirstFromFlushQueue();
    superversion_contexts.clear();
    superversion_contexts.reserve(flush_req.size());

    for (const auto& iter : flush_req) {
      ColumnFamilyData* cfd = iter.first;
      if (cfd->IsDropped() || !cfd->imm()->IsFlushPending()) {
        // can't flush this CF, try next one
        if (cfd->Unref()) {
          delete cfd;
        }
        continue;
      }
      superversion_contexts.emplace_back(SuperVersionContext(true));
      bg_flush_args.emplace_back(cfd, iter.second,
                                 &(superversion_contexts.back()));
    }
    if (!bg_flush_args.empty()) {
      break;
    }
  }

  if (!bg_flush_args.empty()) {
    auto bg_job_limits = GetBGJobLimits();
    for (const auto& arg : bg_flush_args) {
      ColumnFamilyData* cfd = arg.cfd_;
      ROCKS_LOG_BUFFER(
          log_buffer,
          "Calling FlushMemTableToOutputFile with column "
          "family [%s], flush slots available %d, compaction slots available "
          "%d, "
          "flush slots scheduled %d, compaction slots scheduled %d",
          cfd->GetName().c_str(), bg_job_limits.max_flushes,
          bg_job_limits.max_compactions, bg_flush_scheduled_,
          bg_compaction_scheduled_);
    }
    status = FlushMemTablesToOutputFiles(bg_flush_args, made_progress,
                                         job_context, log_buffer);
    // All the CFDs in the FlushReq must have the same flush reason, so just
    // grab the first one
    *reason = bg_flush_args[0].cfd_->GetFlushReason();
    for (auto& arg : bg_flush_args) {
      ColumnFamilyData* cfd = arg.cfd_;
      if (cfd->Unref()) {
        delete cfd;
        arg.cfd_ = nullptr;
      }
    }
  }
  return status;
}

void DBImpl::BackgroundCallFlush() {
  bool made_progress = false;
  JobContext job_context(next_job_id_.fetch_add(1), true);

  TEST_SYNC_POINT("DBImpl::BackgroundCallFlush:start");

  LogBuffer log_buffer(InfoLogLevel::INFO_LEVEL,
                       immutable_db_options_.info_log.get());
  {
    InstrumentedMutexLock l(&mutex_);
    assert(bg_flush_scheduled_);
    num_running_flushes_++;

    auto pending_outputs_inserted_elem =
        CaptureCurrentFileNumberInPendingOutputs();
    FlushReason reason;

    Status s =
        BackgroundFlush(&made_progress, &job_context, &log_buffer, &reason);
    if (!s.ok() && !s.IsShutdownInProgress() &&
        reason != FlushReason::kErrorRecovery) {
      // Wait a little bit before retrying background flush in
      // case this is an environmental problem and we do not want to
      // chew up resources for failed flushes for the duration of
      // the problem.
      uint64_t error_cnt =
          default_cf_internal_stats_->BumpAndGetBackgroundErrorCount();
      bg_cv_.SignalAll();  // In case a waiter can proceed despite the error
      mutex_.Unlock();
      ROCKS_LOG_ERROR(immutable_db_options_.info_log,
                      "Waiting after background flush error: %s"
                      "Accumulated background error counts: %" PRIu64,
                      s.ToString().c_str(), error_cnt);
      log_buffer.FlushBufferToLog();
      LogFlush(immutable_db_options_.info_log);
      env_->SleepForMicroseconds(1000000);
      mutex_.Lock();
    }

    ReleaseFileNumberFromPendingOutputs(pending_outputs_inserted_elem);

    // If flush failed, we want to delete all temporary files that we might have
    // created. Thus, we force full scan in FindObsoleteFiles()
    FindObsoleteFiles(&job_context, !s.ok() && !s.IsShutdownInProgress());
    // delete unnecessary files if any, this is done outside the mutex
    if (job_context.HaveSomethingToClean() ||
        job_context.HaveSomethingToDelete() || !log_buffer.IsEmpty()) {
      mutex_.Unlock();
      TEST_SYNC_POINT("DBImpl::BackgroundCallFlush:FilesFound");
      // Have to flush the info logs before bg_flush_scheduled_--
      // because if bg_flush_scheduled_ becomes 0 and the lock is
      // released, the deconstructor of DB can kick in and destroy all the
      // states of DB so info_log might not be available after that point.
      // It also applies to access other states that DB owns.
      log_buffer.FlushBufferToLog();
      if (job_context.HaveSomethingToDelete()) {
        PurgeObsoleteFiles(job_context);
      }
      job_context.Clean();
      mutex_.Lock();
    }

    assert(num_running_flushes_ > 0);
    num_running_flushes_--;
    bg_flush_scheduled_--;
    // See if there's more work to be done
    MaybeScheduleFlushOrCompaction();
    bg_cv_.SignalAll();
    // IMPORTANT: there should be no code after calling SignalAll. This call may
    // signal the DB destructor that it's OK to proceed with destruction. In
    // that case, all DB variables will be dealloacated and referencing them
    // will cause trouble.
  }
}

void DBImpl::BackgroundCallCompaction(PrepickedCompaction* prepicked_compaction,
                                      Env::Priority bg_thread_pri) {
  bool made_progress = false;
  JobContext job_context(next_job_id_.fetch_add(1), true);
  TEST_SYNC_POINT("BackgroundCallCompaction:0");
  LogBuffer log_buffer(InfoLogLevel::INFO_LEVEL,
                       immutable_db_options_.info_log.get());
  {
    InstrumentedMutexLock l(&mutex_);

    // This call will unlock/lock the mutex to wait for current running
    // IngestExternalFile() calls to finish.
    WaitForIngestFile();

    num_running_compactions_++;

    auto pending_outputs_inserted_elem =
        CaptureCurrentFileNumberInPendingOutputs();

    assert((bg_thread_pri == Env::Priority::BOTTOM &&
            bg_bottom_compaction_scheduled_) ||
           (bg_thread_pri == Env::Priority::LOW && bg_compaction_scheduled_));
    Status s = BackgroundCompaction(&made_progress, &job_context, &log_buffer,
                                    prepicked_compaction);
    TEST_SYNC_POINT("BackgroundCallCompaction:1");
    if (!s.ok() && !s.IsShutdownInProgress()) {
      // Wait a little bit before retrying background compaction in
      // case this is an environmental problem and we do not want to
      // chew up resources for failed compactions for the duration of
      // the problem.
      uint64_t error_cnt =
          default_cf_internal_stats_->BumpAndGetBackgroundErrorCount();
      bg_cv_.SignalAll();  // In case a waiter can proceed despite the error
      mutex_.Unlock();
      log_buffer.FlushBufferToLog();
      ROCKS_LOG_ERROR(immutable_db_options_.info_log,
                      "Waiting after background compaction error: %s, "
                      "Accumulated background error counts: %" PRIu64,
                      s.ToString().c_str(), error_cnt);
      LogFlush(immutable_db_options_.info_log);
      env_->SleepForMicroseconds(1000000);
      mutex_.Lock();
    }

    ReleaseFileNumberFromPendingOutputs(pending_outputs_inserted_elem);

    // If compaction failed, we want to delete all temporary files that we might
    // have created (they might not be all recorded in job_context in case of a
    // failure). Thus, we force full scan in FindObsoleteFiles()
    FindObsoleteFiles(&job_context, !s.ok() && !s.IsShutdownInProgress());
    TEST_SYNC_POINT("DBImpl::BackgroundCallCompaction:FoundObsoleteFiles");

    // delete unnecessary files if any, this is done outside the mutex
    if (job_context.HaveSomethingToClean() ||
        job_context.HaveSomethingToDelete() || !log_buffer.IsEmpty()) {
      mutex_.Unlock();
      // Have to flush the info logs before bg_compaction_scheduled_--
      // because if bg_flush_scheduled_ becomes 0 and the lock is
      // released, the deconstructor of DB can kick in and destroy all the
      // states of DB so info_log might not be available after that point.
      // It also applies to access other states that DB owns.
      log_buffer.FlushBufferToLog();
      if (job_context.HaveSomethingToDelete()) {
        PurgeObsoleteFiles(job_context);
        TEST_SYNC_POINT("DBImpl::BackgroundCallCompaction:PurgedObsoleteFiles");
      }
      job_context.Clean();
      mutex_.Lock();
    }

    assert(num_running_compactions_ > 0);
    num_running_compactions_--;
    if (bg_thread_pri == Env::Priority::LOW) {
      bg_compaction_scheduled_--;
    } else {
      assert(bg_thread_pri == Env::Priority::BOTTOM);
      bg_bottom_compaction_scheduled_--;
    }

    versions_->GetColumnFamilySet()->FreeDeadColumnFamilies();

    // See if there's more work to be done
    MaybeScheduleFlushOrCompaction();
    if (made_progress ||
        (bg_compaction_scheduled_ == 0 &&
         bg_bottom_compaction_scheduled_ == 0) ||
        HasPendingManualCompaction() || unscheduled_compactions_ == 0) {
      // signal if
      // * made_progress -- need to wakeup DelayWrite
      // * bg_{bottom,}_compaction_scheduled_ == 0 -- need to wakeup ~DBImpl
      // * HasPendingManualCompaction -- need to wakeup RunManualCompaction
      // If none of this is true, there is no need to signal since nobody is
      // waiting for it
      bg_cv_.SignalAll();
    }
    // IMPORTANT: there should be no code after calling SignalAll. This call may
    // signal the DB destructor that it's OK to proceed with destruction. In
    // that case, all DB variables will be dealloacated and referencing them
    // will cause trouble.
  }
}

Status DBImpl::BackgroundCompaction(bool* made_progress,
                                    JobContext* job_context,
                                    LogBuffer* log_buffer,
                                    PrepickedCompaction* prepicked_compaction) {
  ManualCompactionState* manual_compaction =
      prepicked_compaction == nullptr
          ? nullptr
          : prepicked_compaction->manual_compaction_state;
  *made_progress = false;
  mutex_.AssertHeld();
  TEST_SYNC_POINT("DBImpl::BackgroundCompaction:Start");

  bool is_manual = (manual_compaction != nullptr);
  unique_ptr<Compaction> c;
  if (prepicked_compaction != nullptr &&
      prepicked_compaction->compaction != nullptr) {
    c.reset(prepicked_compaction->compaction);
  }
  bool is_prepicked = is_manual || c;

  // (manual_compaction->in_progress == false);
  bool trivial_move_disallowed =
      is_manual && manual_compaction->disallow_trivial_move;

  CompactionJobStats compaction_job_stats;
  Status status;
  if (!error_handler_.IsBGWorkStopped()) {
    if (shutting_down_.load(std::memory_order_acquire)) {
      status = Status::ShutdownInProgress();
    }
  } else {
    status = error_handler_.GetBGError();
    // If we get here, it means a hard error happened after this compaction
    // was scheduled by MaybeScheduleFlushOrCompaction(), but before it got
    // a chance to execute. Since we didn't pop a cfd from the compaction
    // queue, increment unscheduled_compactions_
    unscheduled_compactions_++;
  }

  if (!status.ok()) {
    if (is_manual) {
      manual_compaction->status = status;
      manual_compaction->done = true;
      manual_compaction->in_progress = false;
      manual_compaction = nullptr;
    }
    return status;
  }

  if (is_manual) {
    // another thread cannot pick up the same work
    manual_compaction->in_progress = true;
  }

  // InternalKey manual_end_storage;
  // InternalKey* manual_end = &manual_end_storage;
  bool sfm_reserved_compact_space = false;
  if (is_manual) {
    ManualCompactionState* m = manual_compaction;
    assert(m->in_progress);
    if (!c) {
      m->done = true;
      m->manual_end = nullptr;
      ROCKS_LOG_BUFFER(log_buffer,
                       "[%s] Manual compaction from level-%d from %s .. "
                       "%s; nothing to do\n",
                       m->cfd->GetName().c_str(), m->input_level,
                       (m->begin ? m->begin->DebugString().c_str() : "(begin)"),
                       (m->end ? m->end->DebugString().c_str() : "(end)"));
    } else {
      // First check if we have enough room to do the compaction
      bool enough_room = EnoughRoomForCompaction(
          m->cfd, *(c->inputs()), &sfm_reserved_compact_space, log_buffer);

      if (!enough_room) {
        // Then don't do the compaction
        c->ReleaseCompactionFiles(status);
        c.reset();
        // m's vars will get set properly at the end of this function,
        // as long as status == CompactionTooLarge
        status = Status::CompactionTooLarge();
      } else {
        ROCKS_LOG_BUFFER(
            log_buffer,
            "[%s] Manual compaction from level-%d to level-%d from %s .. "
            "%s; will stop at %s\n",
            m->cfd->GetName().c_str(), m->input_level, c->output_level(),
            (m->begin ? m->begin->DebugString().c_str() : "(begin)"),
            (m->end ? m->end->DebugString().c_str() : "(end)"),
            ((m->done || m->manual_end == nullptr)
                 ? "(end)"
                 : m->manual_end->DebugString().c_str()));
      }
    }
  } else if (!is_prepicked && !compaction_queue_.empty()) {
    if (HasExclusiveManualCompaction()) {
      // Can't compact right now, but try again later
      TEST_SYNC_POINT("DBImpl::BackgroundCompaction()::Conflict");

      // Stay in the compaction queue.
      unscheduled_compactions_++;

      return Status::OK();
    }

    // cfd is referenced here
    auto cfd = PopFirstFromCompactionQueue();
    // We unreference here because the following code will take a Ref() on
    // this cfd if it is going to use it (Compaction class holds a
    // reference).
    // This will all happen under a mutex so we don't have to be afraid of
    // somebody else deleting it.
    if (cfd->Unref()) {
      delete cfd;
      // This was the last reference of the column family, so no need to
      // compact.
      return Status::OK();
    }

    // Pick up latest mutable CF Options and use it throughout the
    // compaction job
    // Compaction makes a copy of the latest MutableCFOptions. It should be used
    // throughout the compaction procedure to make sure consistency. It will
    // eventually be installed into SuperVersion
    auto* mutable_cf_options = cfd->GetLatestMutableCFOptions();
    if (!mutable_cf_options->disable_auto_compactions && !cfd->IsDropped()) {
      // NOTE: try to avoid unnecessary copy of MutableCFOptions if
      // compaction is not necessary. Need to make sure mutex is held
      // until we make a copy in the following code
      TEST_SYNC_POINT("DBImpl::BackgroundCompaction():BeforePickCompaction");
      c.reset(cfd->PickCompaction(*mutable_cf_options, log_buffer));
      TEST_SYNC_POINT("DBImpl::BackgroundCompaction():AfterPickCompaction");

      if (c != nullptr) {
        bool enough_room = EnoughRoomForCompaction(
            cfd, *(c->inputs()), &sfm_reserved_compact_space, log_buffer);

        if (!enough_room) {
          // Then don't do the compaction
          c->ReleaseCompactionFiles(status);
          c->column_family_data()
              ->current()
              ->storage_info()
              ->ComputeCompactionScore(*(c->immutable_cf_options()),
                                       *(c->mutable_cf_options()));
          AddToCompactionQueue(cfd);
          ++unscheduled_compactions_;

          c.reset();
          // Don't need to sleep here, because BackgroundCallCompaction
          // will sleep if !s.ok()
          status = Status::CompactionTooLarge();
        } else {
          // update statistics
          MeasureTime(stats_, NUM_FILES_IN_SINGLE_COMPACTION,
                      c->inputs(0)->size());
          // There are three things that can change compaction score:
          // 1) When flush or compaction finish. This case is covered by
          // InstallSuperVersionAndScheduleWork
          // 2) When MutableCFOptions changes. This case is also covered by
          // InstallSuperVersionAndScheduleWork, because this is when the new
          // options take effect.
          // 3) When we Pick a new compaction, we "remove" those files being
          // compacted from the calculation, which then influences compaction
          // score. Here we check if we need the new compaction even without the
          // files that are currently being compacted. If we need another
          // compaction, we might be able to execute it in parallel, so we add
          // it to the queue and schedule a new thread.
          if (cfd->NeedsCompaction()) {
            // Yes, we need more compactions!
            AddToCompactionQueue(cfd);
            ++unscheduled_compactions_;
            MaybeScheduleFlushOrCompaction();
          }
        }
      }
    }
  }

  if (!c) {
    // Nothing to do
    ROCKS_LOG_BUFFER(log_buffer, "Compaction nothing to do");
  } else if (c->deletion_compaction()) {
    // TODO(icanadi) Do we want to honor snapshots here? i.e. not delete old
    // file if there is alive snapshot pointing to it
    compaction_job_stats.num_input_files = c->num_input_files(0);

<<<<<<< HEAD
    if (c->input_range().empty()) {
      assert(c->num_input_files(1) == 0);
      assert(c->level() == 0);
      assert(c->column_family_data()->ioptions()->compaction_style ==
             kCompactionStyleFIFO);

      for (const auto& f : *c->inputs(0)) {
        c->edit()->DeleteFile(c->level(), f->fd.GetNumber());
      }
    } else {
      assert(c->mutable_cf_options()->enable_lazy_compaction);

      MapBuilder map_builder(job_context->job_id, immutable_db_options_,
                             env_options_, versions_.get(), stats_, dbname_);
      auto cfd = c->column_family_data();
      auto vstorage = c->input_version()->storage_info();
      std::vector<InternalKey> deleted_range_storage;
      std::vector<Range> deleted_range;
      deleted_range_storage.resize(c->input_range().size() * 2);
      size_t storage_pos = 0;
      for (auto& range : c->input_range()) {
        InternalKey* start = &deleted_range_storage[storage_pos++];
        InternalKey* limit = &deleted_range_storage[storage_pos++];
        if (range.include_start) {
          start->SetMinPossibleForUserKey(range.start);
        } else {
          start->SetMaxPossibleForUserKey(range.start);
        }
        if (range.include_limit) {
          limit->SetMaxPossibleForUserKey(range.limit);
        } else {
          limit->SetMinPossibleForUserKey(range.limit);
        }
        deleted_range.emplace_back(start->Encode(), limit->Encode(),
                                   range.include_start, range.include_limit);
      }
      for (auto& level_files : *c->inputs()) {
        if (level_files.files.empty()) {
          continue;
        }
        if (cfd->ioptions()->compaction_style == kCompactionStyleUniversal) {
          status = map_builder.Build(
              {level_files}, deleted_range, {}, kMapSst, level_files.level,
              level_files.files[0]->fd.GetPathId(), vstorage, cfd, c->edit());
          if (!status.ok()) {
            break;
          }
        } else {
          for (auto f : level_files.files) {
            status = map_builder.Build(
                {CompactionInputFiles{level_files.level, {f}}}, deleted_range,
                {}, kMapSst, level_files.level, f->fd.GetPathId(), vstorage,
                cfd, c->edit());
            if (!status.ok()) {
              break;
            }
          }
        }
      }
    }
    if (status.ok()) {
      status = versions_->LogAndApply(c->column_family_data(),
                                      *c->mutable_cf_options(), c->edit(),
                                      &mutex_, directories_.GetDbDir());
=======
    NotifyOnCompactionBegin(c->column_family_data(), c.get(), status,
                            compaction_job_stats, job_context->job_id);

    for (const auto& f : *c->inputs(0)) {
      c->edit()->DeleteFile(c->level(), f->fd.GetNumber());
>>>>>>> 7dd16410
    }
    InstallSuperVersionAndScheduleWork(
        c->column_family_data(), &job_context->superversion_contexts[0],
        *c->mutable_cf_options(), FlushReason::kAutoCompaction);
    ROCKS_LOG_BUFFER(log_buffer, "[%s] Deleted %d files\n",
                     c->column_family_data()->GetName().c_str(),
                     c->num_input_files(0));
    *made_progress = true;
  } else if (!trivial_move_disallowed && c->IsTrivialMove()) {
    TEST_SYNC_POINT("DBImpl::BackgroundCompaction:TrivialMove");
    // Instrument for event update
    // TODO(yhchiang): add op details for showing trivial-move.
    ThreadStatusUtil::SetColumnFamily(
        c->column_family_data(), c->column_family_data()->ioptions()->env,
        immutable_db_options_.enable_thread_tracking);
    ThreadStatusUtil::SetThreadOperation(ThreadStatus::OP_COMPACTION);

    compaction_job_stats.num_input_files = c->num_input_files(0);

    NotifyOnCompactionBegin(c->column_family_data(), c.get(), status,
                            compaction_job_stats, job_context->job_id);

    // Move files to next level
    int32_t moved_files = 0;
    int64_t moved_bytes = 0;
    for (unsigned int l = 0; l < c->num_input_levels(); l++) {
      if (c->level(l) == c->output_level()) {
        continue;
      }
      for (size_t i = 0; i < c->num_input_files(l); i++) {
        FileMetaData* f = c->input(l, i);
        c->edit()->DeleteFile(c->level(l), f->fd.GetNumber());
        c->edit()->AddFile(c->output_level(), f->fd.GetNumber(),
                           f->fd.GetPathId(), f->fd.GetFileSize(), f->smallest,
                           f->largest, f->fd.smallest_seqno,
                           f->fd.largest_seqno, f->marked_for_compaction,
                           f->sst_purpose, f->sst_depend);

        ROCKS_LOG_BUFFER(
            log_buffer,
            "[%s] Moving #%" PRIu64 " to level-%d %" PRIu64 " bytes\n",
            c->column_family_data()->GetName().c_str(), f->fd.GetNumber(),
            c->output_level(), f->fd.GetFileSize());
        ++moved_files;
        moved_bytes += f->fd.GetFileSize();
      }
    }

    status = versions_->LogAndApply(c->column_family_data(),
                                    *c->mutable_cf_options(), c->edit(),
                                    &mutex_, directories_.GetDbDir());
    // Use latest MutableCFOptions
    InstallSuperVersionAndScheduleWork(
        c->column_family_data(), &job_context->superversion_contexts[0],
        *c->mutable_cf_options(), FlushReason::kAutoCompaction);

    VersionStorageInfo::LevelSummaryStorage tmp;
    c->column_family_data()->internal_stats()->IncBytesMoved(c->output_level(),
                                                             moved_bytes);
    {
      event_logger_.LogToBuffer(log_buffer)
          << "job" << job_context->job_id << "event"
          << "trivial_move"
          << "destination_level" << c->output_level() << "files" << moved_files
          << "total_files_size" << moved_bytes;
    }
    ROCKS_LOG_BUFFER(
        log_buffer,
        "[%s] Moved #%d files to level-%d %" PRIu64 " bytes %s: %s\n",
        c->column_family_data()->GetName().c_str(), moved_files,
        c->output_level(), moved_bytes, status.ToString().c_str(),
        c->column_family_data()->current()->storage_info()->LevelSummary(&tmp));
    *made_progress = true;

    // Clear Instrument
    ThreadStatusUtil::ResetThreadStatus();
  } else if (!is_prepicked && c->output_level() > 0 &&
             c->output_level() ==
                 c->column_family_data()
                     ->current()
                     ->storage_info()
                     ->MaxOutputLevel(
                         immutable_db_options_.allow_ingest_behind) &&
             env_->GetBackgroundThreads(Env::Priority::BOTTOM) > 0) {
    // Forward compactions involving last level to the bottom pool if it exists,
    // such that compactions unlikely to contribute to write stalls can be
    // delayed or deprioritized.
    TEST_SYNC_POINT("DBImpl::BackgroundCompaction:ForwardToBottomPriPool");
    CompactionArg* ca = new CompactionArg;
    ca->db = this;
    ca->prepicked_compaction = new PrepickedCompaction;
    ca->prepicked_compaction->compaction = c.release();
    ca->prepicked_compaction->manual_compaction_state = nullptr;
    ++bg_bottom_compaction_scheduled_;
    env_->Schedule(&DBImpl::BGWorkBottomCompaction, ca, Env::Priority::BOTTOM,
                   this, &DBImpl::UnscheduleCallback);
  } else {
    int output_level __attribute__((__unused__));
    output_level = c->output_level();
    TEST_SYNC_POINT_CALLBACK("DBImpl::BackgroundCompaction:NonTrivial",
                             &output_level);
    SequenceNumber earliest_write_conflict_snapshot;
    std::vector<SequenceNumber> snapshot_seqs =
        snapshots_.GetAll(&earliest_write_conflict_snapshot);

    auto snapshot_checker = snapshot_checker_.get();
    if (use_custom_gc_ && snapshot_checker == nullptr) {
      snapshot_checker = DisableGCSnapshotChecker::Instance();
    }
    assert(is_snapshot_supported_ || snapshots_.empty());
    CompactionJob compaction_job(
        job_context->job_id, c.get(), immutable_db_options_,
        env_options_for_compaction_, versions_.get(), &shutting_down_,
        preserve_deletes_seqnum_.load(), log_buffer, directories_.GetDbDir(),
        GetDataDir(c->column_family_data(), c->output_path_id()), stats_,
        &mutex_, &error_handler_, snapshot_seqs, earliest_write_conflict_snapshot,
        snapshot_checker, table_cache_, &event_logger_,
        c->mutable_cf_options()->paranoid_file_checks,
        c->mutable_cf_options()->report_bg_io_stats, dbname_,
        &compaction_job_stats);
    compaction_job.Prepare();

    NotifyOnCompactionBegin(c->column_family_data(), c.get(), status,
                            compaction_job_stats, job_context->job_id);

    mutex_.Unlock();
    compaction_job.Run();
    TEST_SYNC_POINT("DBImpl::BackgroundCompaction:NonTrivial:AfterRun");
    mutex_.Lock();

    status = compaction_job.Install(*c->mutable_cf_options());
    if (status.ok()) {
      InstallSuperVersionAndScheduleWork(
          c->column_family_data(), &job_context->superversion_contexts[0],
          *c->mutable_cf_options(), FlushReason::kAutoCompaction);
    }
    *made_progress = true;
  }
  if (c != nullptr) {
    c->ReleaseCompactionFiles(status);
    *made_progress = true;

#ifndef ROCKSDB_LITE
    // Need to make sure SstFileManager does its bookkeeping
    auto sfm = static_cast<SstFileManagerImpl*>(
        immutable_db_options_.sst_file_manager.get());
    if (sfm && sfm_reserved_compact_space) {
      sfm->OnCompactionCompletion(c.get());
    }
#endif  // ROCKSDB_LITE

    NotifyOnCompactionCompleted(c->column_family_data(), c.get(), status,
                                compaction_job_stats, job_context->job_id);
  }

  if (status.ok() || status.IsCompactionTooLarge()) {
    // Done
  } else if (status.IsShutdownInProgress()) {
    // Ignore compaction errors found during shutting down
  } else {
    ROCKS_LOG_WARN(immutable_db_options_.info_log, "Compaction error: %s",
                   status.ToString().c_str());
    error_handler_.SetBGError(status, BackgroundErrorReason::kCompaction);
    if (c != nullptr && !is_manual && !error_handler_.IsBGWorkStopped()) {
      // Put this cfd back in the compaction queue so we can retry after some
      // time
      auto cfd = c->column_family_data();
      assert(cfd != nullptr);
      // Since this compaction failed, we need to recompute the score so it
      // takes the original input files into account
      c->column_family_data()
          ->current()
          ->storage_info()
          ->ComputeCompactionScore(*(c->immutable_cf_options()),
                                   *(c->mutable_cf_options()));
      if (!cfd->queued_for_compaction()) {
        AddToCompactionQueue(cfd);
        ++unscheduled_compactions_;
      }
    }
  }
  // this will unref its input_version and column_family_data
  c.reset();

  if (is_manual) {
    ManualCompactionState* m = manual_compaction;
    if (!status.ok()) {
      m->status = status;
      m->done = true;
    }
    // For universal compaction:
    //   Because universal compaction always happens at level 0, so one
    //   compaction will pick up all overlapped files. No files will be
    //   filtered out due to size limit and left for a successive compaction.
    //   So we can safely conclude the current compaction.
    //
    //   Also note that, if we don't stop here, then the current compaction
    //   writes a new file back to level 0, which will be used in successive
    //   compaction. Hence the manual compaction will never finish.
    //
    // Stop the compaction if manual_end points to nullptr -- this means
    // that we compacted the whole range. manual_end should always point
    // to nullptr in case of universal compaction
    if (m->manual_end == nullptr) {
      m->done = true;
    }
    if (!m->done) {
      // We only compacted part of the requested range.  Update *m
      // to the range that is left to be compacted.
      // Universal and FIFO compactions should always compact the whole range
      if (m->cfd->ioptions()->compaction_style == kCompactionStyleUniversal &&
          m->enable_lazy_compaction) {
        // do nothing
      } else {
        assert(m->cfd->ioptions()->compaction_style !=
                   kCompactionStyleUniversal ||
               m->cfd->ioptions()->num_levels > 1);
        assert(m->cfd->ioptions()->compaction_style != kCompactionStyleFIFO);
        m->tmp_storage = *m->manual_end;
        m->begin = &m->tmp_storage;
      }
      m->incomplete = true;
    }
    m->in_progress = false;  // not being processed anymore
  }
  TEST_SYNC_POINT("DBImpl::BackgroundCompaction:Finish");
  return status;
}

bool DBImpl::HasPendingManualCompaction() {
  return (!manual_compaction_dequeue_.empty());
}

void DBImpl::AddManualCompaction(DBImpl::ManualCompactionState* m) {
  manual_compaction_dequeue_.push_back(m);
}

void DBImpl::RemoveManualCompaction(DBImpl::ManualCompactionState* m) {
  // Remove from queue
  std::deque<ManualCompactionState*>::iterator it =
      manual_compaction_dequeue_.begin();
  while (it != manual_compaction_dequeue_.end()) {
    if (m == (*it)) {
      it = manual_compaction_dequeue_.erase(it);
      return;
    }
    it++;
  }
  assert(false);
  return;
}

bool DBImpl::ShouldntRunManualCompaction(ManualCompactionState* m) {
  if (num_running_ingest_file_ > 0) {
    // We need to wait for other IngestExternalFile() calls to finish
    // before running a manual compaction.
    return true;
  }
  if (m->exclusive) {
    return (bg_bottom_compaction_scheduled_ > 0 ||
            bg_compaction_scheduled_ > 0);
  }
  std::deque<ManualCompactionState*>::iterator it =
      manual_compaction_dequeue_.begin();
  bool seen = false;
  while (it != manual_compaction_dequeue_.end()) {
    if (m == (*it)) {
      it++;
      seen = true;
      continue;
    } else if (MCOverlap(m, (*it)) && (!seen && !(*it)->in_progress)) {
      // Consider the other manual compaction *it, conflicts if:
      // overlaps with m
      // and (*it) is ahead in the queue and is not yet in progress
      return true;
    }
    it++;
  }
  return false;
}

bool DBImpl::HaveManualCompaction(ColumnFamilyData* cfd) {
  // Remove from priority queue
  std::deque<ManualCompactionState*>::iterator it =
      manual_compaction_dequeue_.begin();
  while (it != manual_compaction_dequeue_.end()) {
    if ((*it)->exclusive) {
      return true;
    }
    if ((cfd == (*it)->cfd) && (!((*it)->in_progress || (*it)->done))) {
      // Allow automatic compaction if manual compaction is
      // in progress
      return true;
    }
    it++;
  }
  return false;
}

bool DBImpl::HasExclusiveManualCompaction() {
  // Remove from priority queue
  std::deque<ManualCompactionState*>::iterator it =
      manual_compaction_dequeue_.begin();
  while (it != manual_compaction_dequeue_.end()) {
    if ((*it)->exclusive) {
      return true;
    }
    it++;
  }
  return false;
}

bool DBImpl::MCOverlap(ManualCompactionState* m, ManualCompactionState* m1) {
  if ((m->exclusive) || (m1->exclusive)) {
    return true;
  }
  if (m->cfd != m1->cfd) {
    return false;
  }
  return true;
}

// SuperVersionContext gets created and destructed outside of the lock --
// we use this conveniently to:
// * malloc one SuperVersion() outside of the lock -- new_superversion
// * delete SuperVersion()s outside of the lock -- superversions_to_free
//
// However, if InstallSuperVersionAndScheduleWork() gets called twice with the
// same sv_context, we can't reuse the SuperVersion() that got
// malloced because
// first call already used it. In that rare case, we take a hit and create a
// new SuperVersion() inside of the mutex. We do similar thing
// for superversion_to_free

void DBImpl::InstallSuperVersionAndScheduleWork(
    ColumnFamilyData* cfd, SuperVersionContext* sv_context,
    const MutableCFOptions& mutable_cf_options,
    FlushReason /* flush_reason */) {
  // TODO(yanqin) investigate if 'flush_reason' can be removed since it's not
  // used.
  mutex_.AssertHeld();

  // Update max_total_in_memory_state_
  size_t old_memtable_size = 0;
  auto* old_sv = cfd->GetSuperVersion();
  if (old_sv) {
    old_memtable_size = old_sv->mutable_cf_options.write_buffer_size *
                        old_sv->mutable_cf_options.max_write_buffer_number;
  }

  // this branch is unlikely to step in
  if (UNLIKELY(sv_context->new_superversion == nullptr)) {
    sv_context->NewSuperVersion();
  }
  cfd->InstallSuperVersion(sv_context, &mutex_, mutable_cf_options);

  // Whenever we install new SuperVersion, we might need to issue new flushes or
  // compactions.
  SchedulePendingCompaction(cfd);
  MaybeScheduleFlushOrCompaction();

  // Update max_total_in_memory_state_
  max_total_in_memory_state_ = max_total_in_memory_state_ - old_memtable_size +
                               mutable_cf_options.write_buffer_size *
                                   mutable_cf_options.max_write_buffer_number;
}

// ShouldPurge is called by FindObsoleteFiles when doing a full scan,
// and db mutex (mutex_) should already be held. This function performs a
// linear scan of an vector (files_grabbed_for_purge_) in search of a
// certain element. We expect FindObsoleteFiles with full scan to occur once
// every 10 hours by default, and the size of the vector is small.
// Therefore, the cost is affordable even if the mutex is held.
// Actually, the current implementation of FindObsoleteFiles with
// full_scan=true can issue I/O requests to obtain list of files in
// directories, e.g. env_->getChildren while holding db mutex.
// In the future, if we want to reduce the cost of search, we may try to keep
// the vector sorted.
bool DBImpl::ShouldPurge(uint64_t file_number) const {
  for (auto fn : files_grabbed_for_purge_) {
    if (file_number == fn) {
      return false;
    }
  }
  for (const auto& purge_file_info : purge_queue_) {
    if (purge_file_info.number == file_number) {
      return false;
    }
  }
  return true;
}

// MarkAsGrabbedForPurge is called by FindObsoleteFiles, and db mutex
// (mutex_) should already be held.
void DBImpl::MarkAsGrabbedForPurge(uint64_t file_number) {
  files_grabbed_for_purge_.emplace_back(file_number);
}

void DBImpl::SetSnapshotChecker(SnapshotChecker* snapshot_checker) {
  InstrumentedMutexLock l(&mutex_);
  // snapshot_checker_ should only set once. If we need to set it multiple
  // times, we need to make sure the old one is not deleted while it is still
  // using by a compaction job.
  assert(!snapshot_checker_);
  snapshot_checker_.reset(snapshot_checker);
}
}  // namespace rocksdb<|MERGE_RESOLUTION|>--- conflicted
+++ resolved
@@ -2017,7 +2017,9 @@
     // file if there is alive snapshot pointing to it
     compaction_job_stats.num_input_files = c->num_input_files(0);
 
-<<<<<<< HEAD
+    NotifyOnCompactionBegin(c->column_family_data(), c.get(), status,
+                            compaction_job_stats, job_context->job_id);
+
     if (c->input_range().empty()) {
       assert(c->num_input_files(1) == 0);
       assert(c->level() == 0);
@@ -2082,13 +2084,6 @@
       status = versions_->LogAndApply(c->column_family_data(),
                                       *c->mutable_cf_options(), c->edit(),
                                       &mutex_, directories_.GetDbDir());
-=======
-    NotifyOnCompactionBegin(c->column_family_data(), c.get(), status,
-                            compaction_job_stats, job_context->job_id);
-
-    for (const auto& f : *c->inputs(0)) {
-      c->edit()->DeleteFile(c->level(), f->fd.GetNumber());
->>>>>>> 7dd16410
     }
     InstallSuperVersionAndScheduleWork(
         c->column_family_data(), &job_context->superversion_contexts[0],
