--- conflicted
+++ resolved
@@ -25,6 +25,7 @@
 #include <random>
 #include <set>
 #include <terark/util/function.hpp>
+#include <terark/valvec.hpp>
 #include <thread>
 #include <utility>
 #include <vector>
@@ -59,11 +60,7 @@
 #include "table/get_context.h"
 #include "table/merging_iterator.h"
 #include "table/table_builder.h"
-<<<<<<< HEAD
-#include "terark/valvec.hpp"
-=======
 #include "util/async_task.h"
->>>>>>> 6383fc57
 #include "util/c_style_callback.h"
 #include "util/coding.h"
 #include "util/file_reader_writer.h"
@@ -646,12 +643,8 @@
   return {};
 }
 
-<<<<<<< HEAD
-Status CompactionJob::Run() {
+Status CompactionJob::Run(int& delta_bg_works) {
   assert(!IsCompactionWorkerNode());
-=======
-Status CompactionJob::Run(int& delta_bg_works) {
->>>>>>> 6383fc57
   ColumnFamilyData* cfd = compact_->compaction->column_family_data();
   CompactionDispatcher* dispatcher = cfd->ioptions()->compaction_dispatcher;
   Compaction* c = compact_->compaction;
@@ -660,14 +653,8 @@
         GetCmdLineDispatcher());
     dispatcher = command_line_dispatcher.get();
   }
-<<<<<<< HEAD
   if (!dispatcher || c->compaction_type() != kKeyValueCompaction) {
-    return RunSelf();
-=======
-  if (dispatcher == nullptr ||
-      compact_->compaction->compaction_type() != kKeyValueCompaction) {
     return RunSelf(delta_bg_works);
->>>>>>> 6383fc57
   }
   Status s;
   const ImmutableCFOptions* iopt = c->immutable_cf_options();
@@ -698,7 +685,7 @@
   } else if (auto factory = iopt->compaction_filter_factory) {
     s = factory->Serialize(&context.compaction_filter_data.data);
     if (s.IsNotSupported()) {
-      return RunSelf();
+      return RunSelf(delta_bg_works);
     } else if (!s.ok()) {
       return s;
     }
@@ -887,13 +874,13 @@
   const size_t num_threads = compact_->sub_compact_states.size();
   assert(num_threads > 0);
   const uint64_t start_micros = env_->NowMicros();
-      
+
   if (compact_->compaction->compaction_type() != kMapCompaction) {
     // map compact don't need multithreads
     std::vector<ProcessArg> vec_process_arg(num_threads);
     for (size_t i = 0; i < num_threads - 1; i++) {
       vec_process_arg[i].job = this;
-      vec_process_arg[i].task_id = i;
+      vec_process_arg[i].task_id = int(i);
       env_->Schedule(&CompactionJob::CallProcessCompaction, &vec_process_arg[i],
                      rocksdb::Env::LOW, this, nullptr);
     }
